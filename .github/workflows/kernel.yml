name: Build Kernel

on:
  pull_request:
    paths:
      - '.github/workflows/kernel.yml'
      - 'include/kernel-*'
      - 'package/kernel/**'
<<<<<<< HEAD
      - 'target/linux/**'
=======
      - 'target/linux/generic/**'
  push:
    paths:
      - '.github/workflows/kernel.yml'
      - 'include/kernel-*'
      - 'package/kernel/**'
      - 'target/linux/generic/**'
>>>>>>> 711f1a8b

permissions:
  contents: read

jobs:
  determine_targets:
    name: Set targets
    runs-on: ubuntu-latest
    outputs:
      target: ${{ steps.find_targets.outputs.target }}
      owner_lc: ${{ steps.lower_owner.outputs.owner_lc }}
      ccache_hash: ${{ steps.ccache_hash.outputs.ccache_hash }}

    steps:
      - name: Checkout
        uses: actions/checkout@v3

      - name: Set lower case owner name
        id: lower_owner
        run: |
          OWNER_LC=$(echo "${{ github.repository_owner }}" \
            | tr '[:upper:]' '[:lower:]')
          echo "::set-output name=owner_lc::$OWNER_LC"

      - name: Generate ccache hash
        id: ccache_hash
        run: |
          CCACHE_HASH=$(md5sum include/kernel-* | awk '{ print $1 }' \
           | md5sum | awk '{ print $1 }')
          echo "::set-output name=ccache_hash::$CCACHE_HASH"

      - name: Set targets
        id: find_targets
        run: |
          export TARGETS="$(perl ./scripts/dump-target-info.pl targets 2>/dev/null \
            | sort -u -t '/' -k1,1 \
            | awk '{ print $1 }')"

          JSON='['
          FIRST=1
          for TARGET in $TARGETS; do
            [[ $FIRST -ne 1 ]] && JSON="$JSON"','
            JSON="$JSON"'"'"${TARGET}"'"'
            FIRST=0
          done
          JSON="$JSON"']'

           echo -e "\n---- targets ----\n"
           echo "$JSON"
           echo -e "\n---- targets ----\n"

           echo "::set-output name=target::$JSON"

  build:
    name: Build Kernel with external toolchain
    needs: determine_targets
    runs-on: ubuntu-latest
    strategy:
       fail-fast: False
       matrix:
         target: ${{fromJson(needs.determine_targets.outputs.target)}}

    container: ghcr.io/${{ needs.determine_targets.outputs.owner_lc }}/tools:latest

    permissions:
      contents: read
      packages: read

    steps:
      - name: Checkout master directory
        uses: actions/checkout@v3
        with:
          path: openwrt

      - name: Checkout packages feed
        uses: actions/checkout@v3
        with:
          repository: openwrt/packages
          path: openwrt/feeds/packages

      - name: Checkout luci feed
        uses: actions/checkout@v3
        with:
          repository: openwrt/luci
          path: openwrt/feeds/luci

      - name: Checkout routing feed
        uses: actions/checkout@v3
        with:
          repository: openwrt/routing
          path: openwrt/feeds/routing

      - name: Checkout telephony feed
        uses: actions/checkout@v3
        with:
          repository: openwrt/telephony
          path: openwrt/feeds/telephony

      - name: Fix permission
        run: |
          chown -R buildbot:buildbot openwrt

      - name: Initialization environment
        run: |
          TARGET=$(echo ${{ matrix.target }} | cut -d "/" -f 1)
          SUBTARGET=$(echo ${{ matrix.target }} | cut -d "/" -f 2)
          echo "TARGET=$TARGET" >> "$GITHUB_ENV"
          echo "SUBTARGET=$SUBTARGET" >> "$GITHUB_ENV"

      - name: Update & Install feeds
        shell: su buildbot -c "sh -e {0}"
        working-directory: openwrt
        run: |
          ./scripts/feeds update -a
          ./scripts/feeds install -a

      - name: Parse toolchain file
        working-directory: openwrt
        run: |
          TOOLCHAIN_STRING="$(curl "https://downloads.cdn.openwrt.org/snapshots/targets/${{ env.TARGET }}/${{ env.SUBTARGET }}/sha256sums" \
            | grep ".*openwrt-toolchain.*tar.xz")"
          TOOLCHAIN_FILE=$(echo "$TOOLCHAIN_STRING" | sed -n -e 's/.*\(openwrt-toolchain.*\).tar.xz/\1/p')
          TOOLCHAIN_SHA256=$(echo "$TOOLCHAIN_STRING" | cut -d ' ' -f 1)

          echo "TOOLCHAIN_FILE=$TOOLCHAIN_FILE" >> "$GITHUB_ENV"
          echo "TOOLCHAIN_SHA256=$TOOLCHAIN_SHA256" >> "$GITHUB_ENV"

      - name: Cache external toolchain
        id: cache-external-toolchain
        uses: actions/cache@v3
        with:
          path: openwrt/${{ env.TOOLCHAIN_FILE }}
          key: ${{ env.TOOLCHAIN_FILE }}-${{ env.TOOLCHAIN_SHA256 }}

      - name: Cache ccache
        uses: actions/cache@v3
        with:
          path: openwrt/.ccache
          key: ccache-kernel-${{ env.TARGET }}/${{ env.SUBTARGET }}-${{ needs.determine_targets.outputs.ccache_hash }}
          restore-keys: |
            ccache-kernel-${{ env.TARGET }}/${{ env.SUBTARGET }}-

      - name: Download external toolchain
        if: ${{ steps.cache-external-toolchain.outputs.cache-hit != 'true' }}
        shell: su buildbot -c "sh -e {0}"
        working-directory: openwrt
        run: |
          wget -O - https://downloads.cdn.openwrt.org/snapshots/targets/${{ env.TARGET }}/${{ env.SUBTARGET }}/${TOOLCHAIN_FILE}.tar.xz \
            | tar --xz -xf -

      - name: Extract prebuilt tools
        shell: su buildbot -c "sh -e {0}"
        working-directory: openwrt
        run: ./scripts/ext-tools.sh --tools /tools.tar

      - name: Configure external toolchain
        shell: su buildbot -c "sh -e {0}"
        working-directory: openwrt
        run: |
          echo CONFIG_ALL_KMODS=y >> .config
          echo CONFIG_DEVEL=y >> .config
          echo CONFIG_AUTOREMOVE=y >> .config
          echo CONFIG_CCACHE=y >> .config

          ./scripts/ext-toolchain.sh \
            --toolchain ${{ env.TOOLCHAIN_FILE }}/toolchain-* \
            --overwrite-config \
            --config ${{ env.TARGET }}/${{ env.SUBTARGET }}

      - name: Show configuration
        shell: su buildbot -c "sh -e {0}"
        working-directory: openwrt
        run: ./scripts/diffconfig.sh

      - name: Build tools
        shell: su buildbot -c "sh -e {0}"
        working-directory: openwrt
        run: make tools/install -j$(nproc) BUILD_LOG=1 || ret=$? .github/workflows/scripts/show_build_failures.sh

      - name: Build toolchain
        shell: su buildbot -c "sh -e {0}"
        working-directory: openwrt
        run: make toolchain/install -j$(nproc) BUILD_LOG=1 || ret=$? .github/workflows/scripts/show_build_failures.sh

      - name: Build Kernel
        shell: su buildbot -c "sh -e {0}"
        working-directory: openwrt
        run: make target/compile -j$(nproc) BUILD_LOG=1 || ret=$? .github/workflows/scripts/show_build_failures.sh

      - name: Build Kernel Kmods
        shell: su buildbot -c "sh -e {0}"
        working-directory: openwrt
        run: make package/linux/compile -j$(nproc) BUILD_LOG=1 || ret=$? .github/workflows/scripts/show_build_failures.sh

      - name: Upload logs
        if: failure()
        uses: actions/upload-artifact@v3
        with:
          name: ${{ env.TARGET }}-${{ env.SUBTARGET }}-logs
          path: "openwrt/logs"

  check-patch:
    name: Check Kernel patches
    needs: determine_targets
    runs-on: ubuntu-latest
    strategy:
       fail-fast: False
       matrix:
         target: ${{fromJson(needs.determine_targets.outputs.target)}}

    container: ghcr.io/${{ needs.determine_targets.outputs.owner_lc }}/tools:latest

    permissions:
      contents: read
      packages: read

    steps:
      - name: Checkout master directory
        uses: actions/checkout@v3
        with:
          path: openwrt

      - name: Fix permission
        run: |
          chown -R buildbot:buildbot openwrt

      - name: Initialization environment
        run: |
          TARGET=$(echo ${{ matrix.target }} | cut -d "/" -f 1)
          SUBTARGET=$(echo ${{ matrix.target }} | cut -d "/" -f 2)
          echo "TARGET=$TARGET" >> "$GITHUB_ENV"
          echo "SUBTARGET=$SUBTARGET" >> "$GITHUB_ENV"

      - name: Extract prebuilt tools
        shell: su buildbot -c "sh -e {0}"
        working-directory: openwrt
        run: ./scripts/ext-tools.sh --tools /tools.tar

      - name: Setup Config
        shell: su buildbot -c "sh -e {0}"
        working-directory: openwrt
        run: |
          echo CONFIG_ALL_KMODS=y >> .config
          echo CONFIG_DEVEL=y >> .config
          echo CONFIG_AUTOREMOVE=y >> .config
          echo CONFIG_CCACHE=y >> .config

          echo "CONFIG_TARGET_${{ env.TARGET }}=y" >> .config
          echo "CONFIG_TARGET_${{ env.TARGET }}_${{ env.SUBTARGET }}=y" >> .config

          make defconfig

      - name: Build tools
        shell: su buildbot -c "sh -e {0}"
        working-directory: openwrt
        run: make tools/quilt/compile -j$(nproc) BUILD_LOG=1 || ret=$? .github/workflows/scripts/show_build_failures.sh

      - name: Refresh Kernel patches
        shell: su buildbot -c "sh -e {0}"
        working-directory: openwrt
        run: |
          make target/linux/refresh V=s

          . .github/workflows/scripts/ci_helpers.sh

          if git diff --name-only --exit-code; then
            success "Kernel patches for ${{ env.TARGET }}/${{ env.SUBTARGET }} seems ok"
          else
            err "Kernel patches for ${{ env.TARGET }}/${{ env.SUBTARGET }} require refresh. (run 'make target/linux/refresh' and force push this pr)"
            exit 1
          fi<|MERGE_RESOLUTION|>--- conflicted
+++ resolved
@@ -6,17 +6,8 @@
       - '.github/workflows/kernel.yml'
       - 'include/kernel-*'
       - 'package/kernel/**'
-<<<<<<< HEAD
       - 'target/linux/**'
-=======
-      - 'target/linux/generic/**'
-  push:
-    paths:
-      - '.github/workflows/kernel.yml'
-      - 'include/kernel-*'
-      - 'package/kernel/**'
-      - 'target/linux/generic/**'
->>>>>>> 711f1a8b
+      - 'target/linux/generic/**'  
 
 permissions:
   contents: read
