--- conflicted
+++ resolved
@@ -92,11 +92,7 @@
 	$(call cc,dns313-header, -Wall)
 	$(call cc,mksercommfw, -Wall)
 	$(call cc,nec-enc, -Wall --std=gnu99)
-<<<<<<< HEAD
-	$(call cc,uimage_padhdr, -lz)
-=======
 	$(call cc,uimage_padhdr, -Wall -lz)
->>>>>>> 12840674
 endef
 
 define Host/Install
