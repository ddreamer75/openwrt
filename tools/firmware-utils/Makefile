#
# Copyright (C) 2006-2020 OpenWrt.org
#
# This is free software, licensed under the GNU General Public License v2.
# See /LICENSE for more information.
#
include $(TOPDIR)/rules.mk

PKG_NAME := firmware-utils
PKG_RELEASE := 7

include $(INCLUDE_DIR)/host-build.mk
include $(INCLUDE_DIR)/kernel.mk

define cc
	$(HOSTCC) \
		$(HOST_CFLAGS) \
		-Wno-unused-parameter \
		-include endian.h $(HOST_LDFLAGS) \
		-o $(HOST_BUILD_DIR)/bin/$(firstword $(1)) \
		$(foreach src,$(1),src/$(src).c) \
		$(2)
endef

define Host/Compile
	mkdir -p $(HOST_BUILD_DIR)/bin
	$(call cc,add_header,-Wall)
	$(call cc,addpattern,-Wall)
	$(call cc,asustrx,-Wall)
	$(call cc,bcm4908asus,-Wall)
	$(call cc,bcm4908kernel,-Wall)
	$(call cc,buffalo-enc buffalo-lib,-Wall)
	$(call cc,buffalo-tag buffalo-lib,-Wall)
	$(call cc,buffalo-tftp buffalo-lib,-Wall)
	$(call cc,dgfirmware,-Wall)
	$(call cc,dgn3500sum,-Wall)
	$(call cc,dns313-header,-Wall)
	$(call cc,edimax_fw_header,-Wall)
	$(call cc,encode_crc,-Wall)
	$(call cc,fix-u-media-header cyg_crc32,-Wall)
	$(call cc,hcsmakeimage bcmalgo,-Wall)
	$(call cc,imagetag imagetag_cmdline cyg_crc32,-Wall)
	$(call cc,jcgimage,-lz -Wall)
	$(call cc,lxlfw,-Wall)
	$(call cc,lzma2eva,-lz -Wall)
	$(call cc,makeamitbin,-Wall)
	$(call cc,mkbrncmdline,-Wall)
	$(call cc,mkbrnimg,-Wall)
	$(call cc,mkbuffaloimg,-Wall)
	$(call cc,mkcameofw,-Wall)
	$(call cc,mkcasfw,-Wall)
	$(call cc,mkchkimg,-Wall)
	$(call cc,mkcsysimg,-Wall)
	$(call cc,mkdapimg,-Wall)
	$(call cc,mkdapimg2,-Wall)
	$(call cc,mkdhpimg buffalo-lib,-Wall)
	$(call cc,mkdlinkfw mkdlinkfw-lib,-lz -Wall --std=c99)
	$(call cc,mkdniimg,-Wall)
	$(call cc,mkedimaximg,-Wall)
	$(call cc,mkfwimage,-lz -Wall -Werror -Wextra -D_FILE_OFFSET_BITS=64)
	$(call cc,mkfwimage2,-lz -Wall)
	$(call cc,mkheader_gemtek,-lz -Wall)
	$(call cc,mkhilinkfw,-lcrypto -Wall)
	$(call cc,mkmerakifw sha1,-Wall)
	$(call cc,mkmerakifw-old,-Wall)
	$(call cc,mkmylofw,-Wall)
	$(call cc,mkplanexfw sha1,-Wall)
	$(call cc,mkporayfw,-Wall)
	$(call cc,mkrasimage,--std=gnu99 -Wall)
	$(call cc,mkrtn56uimg,-lz -Wall)
	$(call cc,mksenaofw md5,-Wall --std=gnu99)
	$(call cc,mksercommfw,-Wall)
	$(call cc,mktitanimg,-Wall)
	$(call cc,mktplinkfw mktplinkfw-lib md5,-Wall -fgnu89-inline)
	$(call cc,mktplinkfw2 mktplinkfw-lib md5,-Wall -fgnu89-inline)
	$(call cc,mkwrggimg md5,-Wall)
	$(call cc,mkwrgimg md5,-Wall)
	$(call cc,mkzcfw cyg_crc32,-Wall)
	$(call cc,mkzynfw,-Wall)
	$(call cc,motorola-bin,-Wall)
	$(call cc,nand_ecc,-Wall)
	$(call cc,nec-enc,-Wall --std=gnu99)
	$(call cc,osbridge-crc,-Wall)
	$(call cc,oseama md5,-Wall)
	$(call cc,otrx,-Wall)
	$(call cc,pc1crypt)
	$(call cc,ptgen cyg_crc32,-Wall)
	$(call cc,seama md5,-Wall)
	$(call cc,sign_dlink_ru md5,-Wall)
	$(call cc,spw303v,-Wall)
	$(call cc,srec2bin)
	$(call cc,tplink-safeloader md5,-Wall --std=gnu99)
	$(call cc,trx,-Wall)
	$(call cc,trx2edips,-Wall)
	$(call cc,trx2usr,-Wall)
	$(call cc,uimage_padhdr,-Wall -lz)
<<<<<<< HEAD
	$(call cc,wasp-checksum, -Wall --std=gnu99)
	$(call cc,wrt400n cyg_crc32)
	$(call cc,xorimage)
=======
	$(call cc,wrt400n cyg_crc32,-Wall)
	$(call cc,xorimage,-Wall)
>>>>>>> f7e00d81
	$(call cc,zyimage,-Wall)
	$(call cc,zyxbcm,-Wall)
endef

define Host/Install
	$(INSTALL_BIN) $(HOST_BUILD_DIR)/bin/* $(STAGING_DIR_HOST)/bin/
endef

$(eval $(call HostBuild))<|MERGE_RESOLUTION|>--- conflicted
+++ resolved
@@ -94,14 +94,9 @@
 	$(call cc,trx2edips,-Wall)
 	$(call cc,trx2usr,-Wall)
 	$(call cc,uimage_padhdr,-Wall -lz)
-<<<<<<< HEAD
 	$(call cc,wasp-checksum, -Wall --std=gnu99)
-	$(call cc,wrt400n cyg_crc32)
-	$(call cc,xorimage)
-=======
 	$(call cc,wrt400n cyg_crc32,-Wall)
 	$(call cc,xorimage,-Wall)
->>>>>>> f7e00d81
 	$(call cc,zyimage,-Wall)
 	$(call cc,zyxbcm,-Wall)
 endef
