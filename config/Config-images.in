--- conflicted
+++ resolved
@@ -248,23 +248,15 @@
 	config VDI_IMAGES
 		bool "Build VirtualBox image files (VDI)"
 		depends on TARGET_x86
-<<<<<<< HEAD
 		depends on GRUB_IMAGES || EFI_IMAGES
 		select TARGET_IMAGES_PAD
-=======
-		select GRUB_IMAGES
->>>>>>> 483b9a92
 		select PACKAGE_kmod-e1000
 
 	config VMDK_IMAGES
 		bool "Build VMware image files (VMDK)"
 		depends on TARGET_x86
-<<<<<<< HEAD
 		depends on GRUB_IMAGES || EFI_IMAGES
 		select TARGET_IMAGES_PAD
-=======
-		select GRUB_IMAGES
->>>>>>> 483b9a92
 		select PACKAGE_kmod-e1000
 
 	config TARGET_IMAGES_GZIP
@@ -285,13 +277,8 @@
 
 	config TARGET_ROOTFS_PARTSIZE
 		int "Root filesystem partition size (in MB)"
-<<<<<<< HEAD
 		depends on GRUB_IMAGES || EFI_IMAGES || USES_ROOTFS_PART || TARGET_ROOTFS_EXT4FS || TARGET_omap || TARGET_rb532 || TARGET_sunxi || TARGET_uml
 		default 256
-=======
-		depends on GRUB_IMAGES || USES_ROOTFS_PART || TARGET_ROOTFS_EXT4FS || TARGET_omap || TARGET_rb532 || TARGET_sunxi || TARGET_uml
-		default 128
->>>>>>> 483b9a92
 		help
 		  Select the root filesystem partition size.
 
