--- conflicted
+++ resolved
@@ -69,14 +69,9 @@
 endef
 
 define Device/rpi
-<<<<<<< HEAD
   DEVICE_VENDOR := Raspberry Pi Foundation
   DEVICE_MODEL := Raspberry Pi B/B+/CM/Zero/ZeroW
-  DEVICE_DTS := bcm2708-rpi-b bcm2708-rpi-b-plus bcm2708-rpi-cm bcm2708-rpi-0-w
-=======
-  DEVICE_TITLE := Raspberry Pi B/B+/CM/Zero/ZeroW
   DEVICE_DTS := bcm2708-rpi-b bcm2708-rpi-b-plus bcm2708-rpi-cm bcm2708-rpi-zero bcm2708-rpi-zero-w
->>>>>>> ea44ed5f
   SUPPORTED_DEVICES := \
 	rpi-b rpi-b-plus rpi-cm rpi-zero rpi-zero-w \
 	raspberrypi,model-b raspberrypi,model-b-plus raspberrypi,model-b-rev2 \
@@ -92,14 +87,9 @@
 endif
 
 define Device/rpi-2
-<<<<<<< HEAD
   DEVICE_VENDOR := Raspberry Pi Foundation
-  DEVICE_MODEL := Raspberry Pi 2B/3B/3B+/3CM
-  DEVICE_DTS := bcm2709-rpi-2-b bcm2710-rpi-3-b bcm2710-rpi-3-b-plus bcm2710-rpi-cm3
-=======
-  DEVICE_TITLE := Raspberry Pi 2B/3B/3B+/3CM/4B
+  DEVICE_MODEL := Raspberry Pi 2B/3B/3B+/3CM/4B
   DEVICE_DTS := bcm2709-rpi-2-b bcm2710-rpi-3-b bcm2710-rpi-3-b-plus bcm2711-rpi-4-b bcm2710-rpi-cm3
->>>>>>> ea44ed5f
   SUPPORTED_DEVICES := \
 	rpi-2-b rpi-3-b rpi-3-b-plus rpi-cm \
 	raspberrypi,2-model-b \
@@ -120,14 +110,9 @@
 
 define Device/rpi-3
   DEVICE_VENDOR := Raspberry Pi Foundation
-  DEVICE_MODEL := Raspberry Pi 3B/3B+
+  DEVICE_MODEL := Raspberry Pi 3B/3B+/3CM
   KERNEL_IMG := kernel8.img
-<<<<<<< HEAD
-  DEVICE_DTS := broadcom/bcm2710-rpi-3-b broadcom/bcm2710-rpi-3-b-plus
-=======
-  DEVICE_TITLE := Raspberry Pi 3B/3B+/3CM
   DEVICE_DTS := broadcom/bcm2710-rpi-3-b broadcom/bcm2710-rpi-3-b-plus broadcom/bcm2710-rpi-cm3
->>>>>>> ea44ed5f
   SUPPORTED_DEVICES := \
 	rpi-3-b rpi-3-b-plus \
 	raspberrypi,3-model-b raspberrypi,3-model-b-plus \
