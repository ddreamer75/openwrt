--- conflicted
+++ resolved
@@ -23,34 +23,6 @@
 
   if [ "$$(stat -c%s $@.factory)" -le $$(($(subst k,* 1024,$(subst m, * 1024k,$(IMAGE_SIZE))))) ]; then \
 	mv $@.factory $(BIN_DIR)/$(KERNEL_INITRAMFS_PREFIX)-factory.bin; \
-  else \
-	echo "WARNING: initramfs kernel image too big, cannot generate factory image" >&2; \
-  fi
-endef
-
-define Build/create-edimax-factory-bin
-  $(eval edimax_magic=$(word 1,$(1)))
-  $(eval edimax_model=$(word 2,$(1)))
-  $(eval kernel_filenanme=$(word 3,$(1)))
-  $(eval rootfs_filename=$(word 4,$(1)))
-  
-  $(STAGING_DIR_HOST)/bin/edimax_fw_header -M $(edimax_magic) -m $(edimax_model)\
-  -v $(VERSION_DIST)$(firstword $(subst +, , $(firstword $(subst -, ,$(REVISION))))) \
-  -n "uImage" \
-  -i $(kernel_filenanme) \
-  -o $(KDIR_TMP)/$(KERNEL_INITRAMFS_PREFIX)-uImage;
-  $(STAGING_DIR_HOST)/bin/edimax_fw_header -M $(edimax_magic) -m $(edimax_model)\
-  -v $(VERSION_DIST)$(firstword $(subst +, , $(firstword $(subst -, ,$(REVISION))))) \
-  -n "rootfs" \
-  -i $(rootfs_filename) \
-  -o $(KDIR_TMP)/$(KERNEL_INITRAMFS_PREFIX)-rootfs;
-  ( \
-  dd if=$(KDIR_TMP)/$(KERNEL_INITRAMFS_PREFIX)-rootfs; \
-  dd if=$(KDIR_TMP)/$(KERNEL_INITRAMFS_PREFIX)-uImage; \
-  ) > $@.factory.new
-
-  if [ "$$(stat -c%s $@.factory.new)" -le $$(($(subst k,* 1024,$(subst m, * 1024k,$(IMAGE_SIZE))))) ]; then \
-	mv $@.factory.new $(BIN_DIR)/$(KERNEL_INITRAMFS_PREFIX)-factory.bin; \
   else \
 	echo "WARNING: initramfs kernel image too big, cannot generate factory image" >&2; \
   fi
@@ -407,39 +379,16 @@
 endef
 TARGET_DEVICES += avm_fritzdvbc
 
-<<<<<<< HEAD
-define Device/belkin_f9j1108-v2
-  SOC := qca9558
-  DEVICE_VENDOR := Belkin
-  DEVICE_MODEL := AC1750 DB Wi-Fi (F9J1108v2)
-  DEVICE_PACKAGES := kmod-ath10k-ct ath10k-firmware-qca988x-ct
-  KERNEL_SIZE := 5120k
-=======
 define Device/belkin_f9x-v2
   SOC := qca9558
   DEVICE_VENDOR := Belkin
   IMAGE_SIZE := 14464k
   DEVICE_PACKAGES += kmod-ath10k-ct ath10k-firmware-qca988x-ct kmod-usb2 \
 	kmod-usb3 kmod-usb-ledtrig-usbport
->>>>>>> 9bda91d8
   LOADER_TYPE := bin
   LOADER_FLASH_OFFS := 0x50000
   COMPILE := loader-$(1).bin loader-$(1).uImage
   COMPILE/loader-$(1).bin := loader-okli-compile
-<<<<<<< HEAD
-  COMPILE/loader-$(1).uImage := append-loader-okli $(1) | pad-to 64k | lzma | \
-	uImage lzma
-  KERNEL := kernel-bin | append-dtb | lzma | uImage lzma -M 0x4f4b4c49
-  IMAGE/sysupgrade.bin := append-kernel | pad-to $$(KERNEL_SIZE) | append-rootfs | \
-	pad-rootfs | check-size
-  IMAGE/factory.bin := create-edimax-factory-bin F9J1108v1 BR-6679BAC \
-    $(KDIR)/loader-$(1).uImage $(KDIR_TMP)/openwrt-ath79-generic-$(1)-squashfs-sysupgrade.bin
-  IMAGES += sysupgrade.bin factory.bin
-  IMAGE_SIZE := 15936k
-endef
-TARGET_DEVICES += belkin_f9j1108-v2
-
-=======
   COMPILE/loader-$(1).uImage := append-loader-okli $(1) | pad-to 64k | \
 	lzma | uImage lzma
   KERNEL := kernel-bin | append-dtb | lzma | uImage lzma -M 0x4f4b4c49
@@ -466,7 +415,6 @@
 endef
 TARGET_DEVICES += belkin_f9k1115-v2
 
->>>>>>> 9bda91d8
 define Device/buffalo_bhr-4grv
   $(Device/buffalo_common)
   SOC := ar7242
