include ./common-tp-link.mk

define Device/tplink_archer-a7-v5
  $(Device/tplink-safeloader-uimage)
  ATH_SOC := qca9563
  IMAGE_SIZE := 15104k
  DEVICE_TITLE := TP-Link Archer A7 v5
  DEVICE_PACKAGES := kmod-usb-core kmod-usb2 kmod-usb-ledtrig-usbport kmod-ath10k-ct ath10k-firmware-qca988x-ct
  TPLINK_BOARD_ID := ARCHER-A7-V5
  BOARDNAME := ARCHER-A7-V5
  SUPPORTED_DEVICES += archer-a7-v5
endef
TARGET_DEVICES += tplink_archer-a7-v5

define Device/tplink_archer-c2-v3
  $(Device/tplink-safeloader-uimage)
  ATH_SOC := qca9563
  IMAGE_SIZE := 7808k
  DEVICE_TITLE := TP-Link Archer C2 v3
  DEVICE_PACKAGES := kmod-ath10k-ct ath10k-firmware-qca9887-ct
  TPLINK_BOARD_ID := ARCHER-C2-V3
endef
TARGET_DEVICES += tplink_archer-c2-v3

define Device/tplink_archer-c58-v1
  $(Device/tplink-safeloader-uimage)
  ATH_SOC := qca9561
  IMAGE_SIZE := 7936k
  DEVICE_TITLE := TP-Link Archer C58 v1
  TPLINK_BOARD_ID := ARCHER-C58-V1
  DEVICE_PACKAGES := kmod-ath10k-ct ath10k-firmware-qca9888-ct
  SUPPORTED_DEVICES += archer-c58-v1
endef
TARGET_DEVICES += tplink_archer-c58-v1

define Device/tplink_archer-c59-v1
  $(Device/tplink-safeloader-uimage)
  ATH_SOC := qca9561
  IMAGE_SIZE := 14528k
  DEVICE_TITLE := TP-Link Archer C59 v1
  TPLINK_BOARD_ID := ARCHER-C59-V1
  DEVICE_PACKAGES := kmod-usb-core kmod-usb2 kmod-usb-ledtrig-usbport kmod-ath10k-ct ath10k-firmware-qca9888-ct
  SUPPORTED_DEVICES += archer-c59-v1
endef
TARGET_DEVICES += tplink_archer-c59-v1

define Device/tplink_archer-c6-v2
  $(Device/tplink-safeloader-uimage)
  ATH_SOC := qca9563
  IMAGE_SIZE := 7808k
  DEVICE_TITLE := TP-Link Archer C6 v2
  TPLINK_BOARD_ID := ARCHER-C6-V2
  DEVICE_PACKAGES := kmod-ath10k-ct ath10k-firmware-qca9888-ct
endef
TARGET_DEVICES += tplink_archer-c6-v2

define Device/tplink_archer-c5-v1
  $(Device/tplink-16mlzma)
  ATH_SOC := qca9558
  DEVICE_TITLE := TP-Link Archer C5 v1
  DEVICE_PACKAGES := kmod-usb-core kmod-usb2 kmod-usb-ledtrig-usbport kmod-ath10k-ct ath10k-firmware-qca988x-ct
  TPLINK_HWID := 0xc5000001
  SUPPORTED_DEVICES += archer-c5
endef
TARGET_DEVICES += tplink_archer-c5-v1

define Device/tplink_archer-c7-v1
  $(Device/tplink-8mlzma)
  ATH_SOC := qca9558
  DEVICE_TITLE := TP-Link Archer C7 v1
  DEVICE_PACKAGES := kmod-usb-core kmod-usb2 kmod-usb-ledtrig-usbport kmod-ath10k-ct ath10k-firmware-qca988x-ct
  TPLINK_HWID := 0x75000001
endef
TARGET_DEVICES += tplink_archer-c7-v1

define Device/tplink_archer-c7-v2
  $(Device/tplink-16mlzma)
  ATH_SOC := qca9558
  DEVICE_TITLE := TP-Link Archer C7 v2
  DEVICE_PACKAGES := kmod-usb-core kmod-usb2 kmod-usb-ledtrig-usbport kmod-ath10k-ct ath10k-firmware-qca988x-ct
  TPLINK_HWID := 0xc7000002
  IMAGES += factory-us.bin factory-eu.bin
  IMAGE/factory-us.bin := append-rootfs | mktplinkfw factory -C US
  IMAGE/factory-eu.bin := append-rootfs | mktplinkfw factory -C EU
endef
TARGET_DEVICES += tplink_archer-c7-v2

<<<<<<< HEAD
define Device/tplink_archer-d50-v1
  ATH_SOC := qca9531
  DEVICE_TITLE := TP-LINK Archer D50 v1
  DEVICE_PACKAGES := kmod-usb-core kmod-usb2 kmod-usb-ledtrig-usbport kmod-ath10k-ct ath10k-firmware-qca988x-ct
  BOARDNAME := ARCHER-D50-V1
  DEVICE_PROFILE := ARCHERD50
  IMAGE_SIZE := 7808k
  TPLINK_HWID := 0xC1200001
  TPLINK_HWREV := 0x00000046
  TPLINK_FLASHLAYOUT := 8Mltq
  TPLINK_HWREVADD := 0x00000000
  TPLINK_HVERSION := 3
  KERNEL := kernel-bin | append-dtb | lzma
  KERNEL_INITRAMFS := kernel-bin | append-dtb | lzma | \
	tplink-v2-header -s -V "ver. 1.0"
  IMAGES := sysupgrade.bin
  IMAGE/sysupgrade.bin := tplink-v2-image -s -V "ver. 1.0" | \
        append-metadata | check-size $$$$(IMAGE_SIZE)
  SUPPORTED_DEVICES := tplink_archer-d50-v1
endef
TARGET_DEVICES += tplink_archer-d50-v1

=======
define Device/tplink_archer-c7-v4
  $(Device/tplink-safeloader-uimage)
  ATH_SOC := qca9563
  IMAGE_SIZE := 15104k
  DEVICE_TITLE := TP-Link Archer C7 v4
  DEVICE_PACKAGES := kmod-usb-core kmod-usb2 kmod-usb-ledtrig-usbport kmod-ath10k-ct ath10k-firmware-qca988x-ct
  TPLINK_BOARD_ID := ARCHER-C7-V4
  BOARDNAME := ARCHER-C7-V4
  SUPPORTED_DEVICES += archer-c7-v4
endef
TARGET_DEVICES += tplink_archer-c7-v4

define Device/tplink_archer-c7-v5
  $(Device/tplink-safeloader-uimage)
  ATH_SOC := qca9563
  IMAGE_SIZE := 15360k
  DEVICE_TITLE := TP-Link Archer C7 v5
  DEVICE_PACKAGES := kmod-usb-core kmod-usb2 kmod-usb-ledtrig-usbport kmod-ath10k-ct ath10k-firmware-qca988x-ct
  TPLINK_BOARD_ID := ARCHER-C7-V5
  BOARDNAME := ARCHER-C7-V5
  SUPPORTED_DEVICES += archer-c7-v5
endef
TARGET_DEVICES += tplink_archer-c7-v5

define Device/tplink_re350k-v1
  $(Device/tplink)
  ATH_SOC := qca9558
  IMAGE_SIZE := 13760k
  DEVICE_TITLE := TP-Link RE350K v1
  DEVICE_PACKAGES := kmod-ath10k-ct ath10k-firmware-qca988x-ct
  TPLINK_BOARD_ID := RE350K-V1
  TPLINK_HWID := 0x0
  TPLINK_HWREV := 0
  KERNEL := kernel-bin | append-dtb | lzma | tplink-v1-header -O
  IMAGE/sysupgrade.bin := append-rootfs | tplink-safeloader sysupgrade | \
    check-size $$$$(IMAGE_SIZE) | append-metadata
  IMAGE/factory.bin := append-rootfs | tplink-safeloader factory
endef
TARGET_DEVICES += tplink_re350k-v1
>>>>>>> 127d38f2

define Device/tplink_re450-v2
  $(Device/tplink)
  ATH_SOC := qca9563
  IMAGE_SIZE := 6016k
  DEVICE_TITLE := TP-Link RE450 v2
  DEVICE_PACKAGES := kmod-ath10k-ct ath10k-firmware-qca988x-ct
  TPLINK_HWID := 0x0
  TPLINK_HWREV := 0
  TPLINK_BOARD_ID := RE450-V2
  LOADER_TYPE := elf
  KERNEL := kernel-bin | append-dtb | lzma | tplink-v1-header -O
  IMAGE/sysupgrade.bin := append-rootfs | tplink-safeloader sysupgrade | \
    append-metadata | check-size $$$$(IMAGE_SIZE)
  IMAGE/factory.bin := append-rootfs | tplink-safeloader factory
endef
TARGET_DEVICES += tplink_re450-v2

define Device/tplink_tl-wdr3600
  $(Device/tplink-8mlzma)
  ATH_SOC := ar9344
  DEVICE_TITLE := TP-Link TL-WDR3600
  DEVICE_PACKAGES := kmod-usb-core kmod-usb2 kmod-usb-ledtrig-usbport
  TPLINK_HWID := 0x36000001
  SUPPORTED_DEVICES += tl-wdr4300
endef
TARGET_DEVICES += tplink_tl-wdr3600

define Device/tplink_tl-wdr4300
  $(Device/tplink-8mlzma)
  ATH_SOC := ar9344
  DEVICE_TITLE := TP-Link TL-WDR4300
  DEVICE_PACKAGES := kmod-usb-core kmod-usb2 kmod-usb-ledtrig-usbport
  TPLINK_HWID := 0x43000001
  SUPPORTED_DEVICES += tl-wdr4300
endef
TARGET_DEVICES += tplink_tl-wdr4300

define Device/tplink_tl-wdr4900-v2
  $(Device/tplink-8mlzma)
  ATH_SOC := qca9558
  DEVICE_TITLE := TP-Link TL-WDR4900 v2
  DEVICE_PACKAGES := kmod-usb-core kmod-usb2 kmod-usb-ledtrig-usbport
  TPLINK_HWID := 0x49000002
endef
TARGET_DEVICES += tplink_tl-wdr4900-v2

define Device/tplink_tl-wr1043nd-v1
  $(Device/tplink-8m)
  ATH_SOC := ar9132
  DEVICE_TITLE := TP-Link TL-WR1043N/ND v1
  DEVICE_PACKAGES := kmod-usb-core kmod-usb2 kmod-usb-ledtrig-usbport
  TPLINK_HWID := 0x10430001
  SUPPORTED_DEVICES += tl-wr1043nd
endef
TARGET_DEVICES += tplink_tl-wr1043nd-v1

define Device/tplink_tl-wr810n-v1
  $(Device/tplink-8mlzma)
  ATH_SOC := qca9531
  DEVICE_TITLE := TP-Link TL-WR810N v1
  TPLINK_HWID := 0x8100001
  DEVICE_PACKAGES := kmod-usb2 kmod-usb-ledtrig-usbport
endef
TARGET_DEVICES += tplink_tl-wr810n-v1

define Device/tplink_tl-wr810n-v2
  $(Device/tplink-8mlzma)
  ATH_SOC := qca9533
  DEVICE_TITLE := TP-Link TL-WR810N v2
  TPLINK_HWID := 0x8100002
endef
TARGET_DEVICES += tplink_tl-wr810n-v2

define Device/tplink_tl-wr842n-v1
  $(Device/tplink-8m)
  ATH_SOC := ar7241
  DEVICE_TITLE := TP-Link TL-WR842N/ND v1
  DEVICE_PACKAGES := kmod-usb-core kmod-usb2 kmod-usb-ledtrig-usbport
  TPLINK_HWID := 0x8420001
endef
TARGET_DEVICES += tplink_tl-wr842n-v1

define Device/tplink_tl-wr842n-v2
  $(Device/tplink-8mlzma)
  ATH_SOC := ar9341
  DEVICE_TITLE := TP-Link TL-WR842N/ND v2
  DEVICE_PACKAGES := kmod-usb-core kmod-usb2 kmod-usb-ledtrig-usbport
  TPLINK_HWID := 0x8420002
  SUPPORTED_DEVICES += tl-wr842n-v2
endef
TARGET_DEVICES += tplink_tl-wr842n-v2

define Device/tplink_tl-wr1043nd-v2
  $(Device/tplink-8mlzma)
  ATH_SOC := qca9558
  DEVICE_TITLE := TP-Link TL-WR1043N/ND v2
  DEVICE_PACKAGES := kmod-usb-core kmod-usb2 kmod-usb-ledtrig-usbport
  TPLINK_HWID := 0x10430002
  SUPPORTED_DEVICES += tl-wr1043nd-v2
endef
TARGET_DEVICES += tplink_tl-wr1043nd-v2

define Device/tplink_tl-wr1043nd-v3
  $(Device/tplink-8mlzma)
  ATH_SOC := qca9558
  DEVICE_TITLE := TP-Link TL-WR1043N/ND v3
  DEVICE_PACKAGES := kmod-usb-core kmod-usb2 kmod-usb-ledtrig-usbport
  TPLINK_HWID := 0x10430003
  SUPPORTED_DEVICES += tl-wr1043nd-v3
endef
TARGET_DEVICES += tplink_tl-wr1043nd-v3

define Device/tplink_tl-wr1043nd-v4
  $(Device/tplink)
  ATH_SOC := qca9563
  IMAGE_SIZE := 15552k
  DEVICE_TITLE := TP-Link TL-WR1043N/ND v4
  DEVICE_PACKAGES := kmod-usb-core kmod-usb2 kmod-usb-ledtrig-usbport
  TPLINK_HWID := 0x10430004
  TPLINK_BOARD_ID := TLWR1043NDV4
  KERNEL := kernel-bin | append-dtb | lzma | tplink-v1-header -O
  IMAGE/sysupgrade.bin := append-rootfs | tplink-safeloader sysupgrade | \
    append-metadata | check-size $$$$(IMAGE_SIZE)
  IMAGE/factory.bin := append-rootfs | tplink-safeloader factory
  SUPPORTED_DEVICES += tl-wr1043nd-v4
endef
TARGET_DEVICES += tplink_tl-wr1043nd-v4

define Device/tplink_tl-wr2543-v1
  $(Device/tplink-8mlzma)
  ATH_SOC := ar7242
  DEVICE_TITLE := TP-Link TL-WR2543N/ND v1
  DEVICE_PACKAGES := kmod-usb-core kmod-usb2 kmod-usb-ledtrig-usbport
  TPLINK_HWID := 0x25430001
  IMAGE/sysupgrade.bin := append-rootfs | mktplinkfw sysupgrade -v 3.13.99 | \
    append-metadata | check-size $$$$(IMAGE_SIZE)
  IMAGE/factory.bin := append-rootfs | mktplinkfw factory -v 3.13.99
  SUPPORTED_DEVICES += tl-wr2543-v1
endef
TARGET_DEVICES += tplink_tl-wr2543-v1<|MERGE_RESOLUTION|>--- conflicted
+++ resolved
@@ -85,7 +85,30 @@
 endef
 TARGET_DEVICES += tplink_archer-c7-v2
 
-<<<<<<< HEAD
+define Device/tplink_archer-c7-v4
+  $(Device/tplink-safeloader-uimage)
+  ATH_SOC := qca9563
+  IMAGE_SIZE := 15104k
+  DEVICE_TITLE := TP-Link Archer C7 v4
+  DEVICE_PACKAGES := kmod-usb-core kmod-usb2 kmod-usb-ledtrig-usbport kmod-ath10k-ct ath10k-firmware-qca988x-ct
+  TPLINK_BOARD_ID := ARCHER-C7-V4
+  BOARDNAME := ARCHER-C7-V4
+  SUPPORTED_DEVICES += archer-c7-v4
+endef
+TARGET_DEVICES += tplink_archer-c7-v4
+
+define Device/tplink_archer-c7-v5
+  $(Device/tplink-safeloader-uimage)
+  ATH_SOC := qca9563
+  IMAGE_SIZE := 15360k
+  DEVICE_TITLE := TP-Link Archer C7 v5
+  DEVICE_PACKAGES := kmod-usb-core kmod-usb2 kmod-usb-ledtrig-usbport kmod-ath10k-ct ath10k-firmware-qca988x-ct
+  TPLINK_BOARD_ID := ARCHER-C7-V5
+  BOARDNAME := ARCHER-C7-V5
+  SUPPORTED_DEVICES += archer-c7-v5
+endef
+TARGET_DEVICES += tplink_archer-c7-v5
+
 define Device/tplink_archer-d50-v1
   ATH_SOC := qca9531
   DEVICE_TITLE := TP-LINK Archer D50 v1
@@ -100,38 +123,13 @@
   TPLINK_HVERSION := 3
   KERNEL := kernel-bin | append-dtb | lzma
   KERNEL_INITRAMFS := kernel-bin | append-dtb | lzma | \
-	tplink-v2-header -s -V "ver. 1.0"
+        tplink-v2-header -s -V "ver. 1.0"
   IMAGES := sysupgrade.bin
   IMAGE/sysupgrade.bin := tplink-v2-image -s -V "ver. 1.0" | \
         append-metadata | check-size $$$$(IMAGE_SIZE)
   SUPPORTED_DEVICES := tplink_archer-d50-v1
 endef
 TARGET_DEVICES += tplink_archer-d50-v1
-
-=======
-define Device/tplink_archer-c7-v4
-  $(Device/tplink-safeloader-uimage)
-  ATH_SOC := qca9563
-  IMAGE_SIZE := 15104k
-  DEVICE_TITLE := TP-Link Archer C7 v4
-  DEVICE_PACKAGES := kmod-usb-core kmod-usb2 kmod-usb-ledtrig-usbport kmod-ath10k-ct ath10k-firmware-qca988x-ct
-  TPLINK_BOARD_ID := ARCHER-C7-V4
-  BOARDNAME := ARCHER-C7-V4
-  SUPPORTED_DEVICES += archer-c7-v4
-endef
-TARGET_DEVICES += tplink_archer-c7-v4
-
-define Device/tplink_archer-c7-v5
-  $(Device/tplink-safeloader-uimage)
-  ATH_SOC := qca9563
-  IMAGE_SIZE := 15360k
-  DEVICE_TITLE := TP-Link Archer C7 v5
-  DEVICE_PACKAGES := kmod-usb-core kmod-usb2 kmod-usb-ledtrig-usbport kmod-ath10k-ct ath10k-firmware-qca988x-ct
-  TPLINK_BOARD_ID := ARCHER-C7-V5
-  BOARDNAME := ARCHER-C7-V5
-  SUPPORTED_DEVICES += archer-c7-v5
-endef
-TARGET_DEVICES += tplink_archer-c7-v5
 
 define Device/tplink_re350k-v1
   $(Device/tplink)
@@ -148,7 +146,6 @@
   IMAGE/factory.bin := append-rootfs | tplink-safeloader factory
 endef
 TARGET_DEVICES += tplink_re350k-v1
->>>>>>> 127d38f2
 
 define Device/tplink_re450-v2
   $(Device/tplink)
