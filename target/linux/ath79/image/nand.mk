--- conflicted
+++ resolved
@@ -1,13 +1,3 @@
-<<<<<<< HEAD
-define Device/glinet_gl-ar300m-nor
-  ATH_SOC := qca9531
-  DEVICE_TITLE := GL.iNet GL-AR300M (NOR)
-  DEVICE_PACKAGES := kmod-usb2 kmod-ath10k-ct ath10k-firmware-qca9887-ct block-mount
-  IMAGE_SIZE := 16000k
-  SUPPORTED_DEVICES += gl-ar300m glinet,gl-ar300m
-endef
-TARGET_DEVICES += glinet_gl-ar300m-nor
-=======
 define Device/glinet_gl-ar150
   ATH_SOC := qca9331
   DEVICE_TITLE := GL.iNet GL-AR150
@@ -34,7 +24,15 @@
   SUPPORTED_DEVICES += gl-mifi glinet,gl-mifi
 endef
 TARGET_DEVICES += glinet_gl-mifi
->>>>>>> 00ff7211
+
+define Device/glinet_gl-ar300m-nor
+  ATH_SOC := qca9531
+  DEVICE_TITLE := GL.iNet GL-AR300M (NOR)
+  DEVICE_PACKAGES := kmod-usb2 kmod-ath10k-ct ath10k-firmware-qca9887-ct block-mount
+  IMAGE_SIZE := 16000k
+  SUPPORTED_DEVICES += gl-ar300m glinet,gl-ar300m
+endef
+TARGET_DEVICES += glinet_gl-ar300m-nor
 
 define Device/glinet_gl-ar300m-nand
   ATH_SOC := qca9531
