--- conflicted
+++ resolved
@@ -87,15 +87,12 @@
 case "$FIRMWARE" in
 "ath10k/cal-pci-0000:00:00.0.bin")
 	case $board in
-<<<<<<< HEAD
-	engenius,ews511ap|\
-=======
 	devolo,dvl1200e|\
 	devolo,dvl1750c)
 		ath10kcal_extract "art" 20480 2116
 		ath10kcal_patch_mac_crc $(macaddr_add $(mtd_get_mac_binary art 0) -1)
 		;;
->>>>>>> e59a6c8d
+	engenius,ews511ap|\
 	glinet,gl-x750)
 		ath10kcal_extract "art" 20480 2116
 		ath10kcal_patch_mac $(macaddr_add $(cat /sys/class/net/eth0/address) +1)
