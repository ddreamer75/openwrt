--- conflicted
+++ resolved
@@ -1,6 +1,6 @@
 // SPDX-License-Identifier: GPL-2.0-or-later OR MIT
 
-#include "qca9563_tplink_tl-wpa8630-v1.dtsi"
+#include "qca9563_tplink_tl-wpa8630.dtsi"
 
 / {
 	compatible = "tplink,tl-wpa8630-v1", "qca,qca9563";
@@ -10,54 +10,3 @@
 		label-mac-device = &eth0;
 	};
 };
-<<<<<<< HEAD
-=======
-
-&partitions {
-	uboot: partition@0 {
-		label = "u-boot";
-		reg = <0x000000 0x010000>;
-		read-only;
-	};
-
-	partition@10000 {
-		compatible = "tplink,firmware";
-		label = "firmware";
-		reg = <0x010000 0x7d0000>;
-	};
-
-	partition@7e0000 {
-		label = "mib0";
-		reg = <0x7e0000 0x010000>;
-		read-only;
-	};
-
-	art: partition@7f0000 {
-		label = "art";
-		reg = <0x7f0000 0x010000>;
-		read-only;
-	};
-};
-
-&eth0 {
-	nvmem-cells = <&macaddr_uboot_fc00>;
-	nvmem-cell-names = "mac-address";
-};
-
-&wmac {
-	mtd-cal-data = <&art 0x1000>;
-
-	nvmem-cells = <&macaddr_uboot_fc00>;
-	nvmem-cell-names = "mac-address";
-};
-
-&uboot {
-	compatible = "nvmem-cells";
-	#address-cells = <1>;
-	#size-cells = <1>;
-
-	macaddr_uboot_fc00: macaddr@fc00 {
-		reg = <0xfc00 0x6>;
-	};
-};
->>>>>>> 46dec995
