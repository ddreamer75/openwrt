--- conflicted
+++ resolved
@@ -82,14 +82,12 @@
 	;;
 "ath9k-eeprom-pci-0000:00:00.0.bin")
 	case $board in
-<<<<<<< HEAD
 	adtran,bsap1920|\
 	adtran,bsap1925)
 		caldata_extract "art" 0x5000 0x440
-=======
+    ;;
 	aruba,ap-115)
 		caldata_extract "oemdata" 0x5000 0x440
->>>>>>> 3ebebf08
 		;;
 	avm,fritz300e)
 		caldata_extract_reverse "urloader" 0x1541 0x440
