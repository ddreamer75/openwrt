--- conflicted
+++ resolved
@@ -1119,7 +1119,17 @@
 endef
 TARGET_DEVICES += sitecom_wlr-4100-v1-002
 
-<<<<<<< HEAD
+define Device/snr_cpe-w4n-mt
+  $(Device/uimage-lzma-loader)
+  SOC := mt7620n
+  IMAGE_SIZE := 7360k
+  DEVICE_VENDOR := SNR
+  DEVICE_MODEL := CPE-W4N
+  DEVICE_VARIANT := MT
+  UIMAGE_NAME := SNR-CPE-W4N-MT
+endef
+TARGET_DEVICES += snr_cpe-w4n-mt
+
 define Device/telewell_tw-4g-lte
   $(Device/amit_jboot)
   SOC := mt7620a
@@ -1132,18 +1142,6 @@
   DEVICE_PACKAGES += kmod-mt76x0e
 endef
 TARGET_DEVICES += telewell_tw-4g-lte
-=======
-define Device/snr_cpe-w4n-mt
-  $(Device/uimage-lzma-loader)
-  SOC := mt7620n
-  IMAGE_SIZE := 7360k
-  DEVICE_VENDOR := SNR
-  DEVICE_MODEL := CPE-W4N
-  DEVICE_VARIANT := MT
-  UIMAGE_NAME := SNR-CPE-W4N-MT
-endef
-TARGET_DEVICES += snr_cpe-w4n-mt
->>>>>>> eeaa71a3
 
 define Device/tplink_archer-c20i
   $(Device/tplink-v2)
