/dts-v1/;

#include <dt-bindings/gpio/gpio.h>
#include <dt-bindings/phy/phy-lantiq-vrx200-pcie.h>

/ {
	#address-cells = <1>;
	#size-cells = <1>;
	compatible = "lantiq,xway", "lantiq,vr9";

	aliases {
		serial0 = &asc1;
	};

	chosen {
		stdout-path = "serial0:115200n8";
	};

	cpus {
		#address-cells = <1>;
		#size-cells = <0>;

		cpu@0 {
			compatible = "mips,mips34Kc";
			reg = <0>;
		};
	};

	cputemp {
		compatible = "lantiq,cputemp";
	};

	reboot {
		compatible = "syscon-reboot";

		regmap = <&rcu0>;
		offset = <0x10>;
		mask = <0xe0000000>;
	};

	biu@1f800000 {
		#address-cells = <1>;
		#size-cells = <1>;
		compatible = "lantiq,biu", "simple-bus";
		reg = <0x1f800000 0x800000>;
		ranges = <0x0 0x1f800000 0x7fffff>;

		icu0: icu@80200 {
			#interrupt-cells = <1>;
			interrupt-controller;
			compatible = "lantiq,icu";
			reg = <0x80200 0xc8	/* icu0 */
			       0x80300 0xc8>;	/* icu1 */
		};

		watchdog@803f0 {
			compatible = "lantiq,xrx100-wdt", "lantiq,xrx100-wdt";
			reg = <0x803f0 0x10>;

			regmap = <&rcu0>;
		};
	};

	sram@1f000000 {
		#address-cells = <1>;
		#size-cells = <1>;
		compatible = "lantiq,sram", "simple-bus";
		reg = <0x1f000000 0x800000>;
		ranges = <0x0 0x1f000000 0x7fffff>;

		eiu0: eiu@101000 {
			#interrupt-cells = <1>;
			interrupt-controller;
			compatible = "lantiq,eiu-xway";
			reg = <0x101000 0x1000>;
			interrupt-parent = <&icu0>;
			lantiq,eiu-irqs = <166 135 66 40 41 42>;
		};

		pmu0: pmu@102000 {
			compatible = "lantiq,pmu-xway";
			reg = <0x102000 0x1000>;
		};

		cgu0: cgu@103000 {
			compatible = "lantiq,cgu-xway";
			reg = <0x103000 0x1000>;
		};

		dcdc@106a00 {
			compatible = "lantiq,dcdc-xrx200";
			reg = <0x106a00 0x200>;
		};

		vmmc: vmmc@107000 {
			status = "disabled";
			compatible = "lantiq,vmmc-xway";
			reg = <0x107000 0x300>;
			interrupt-parent = <&icu0>;
			interrupts = <150 151 152 153 154 155>;
		};

		pcie0_phy: phy@106800 {
			compatible = "lantiq,vrx200-pcie-phy";
			reg = <0x106800 0x100>;
			lantiq,rcu = <&rcu0>;
			lantiq,rcu-endian-offset = <0x4c>;
			lantiq,rcu-big-endian-mask = <0x80>; /* bit 7 */
			big-endian;
			resets = <&reset0 12 24>, <&reset0 22 22>;
			reset-names = "phy", "pcie";
			#phy-cells = <1>;
		};

		rcu0: rcu@203000 {
			#address-cells = <1>;
			#size-cells = <1>;
			compatible = "lantiq,xrx200-rcu", "simple-mfd", "syscon";
			reg = <0x203000 0x100>;
			ranges = <0x0 0x203000 0x100>;
			big-endian;

			reset0: reset-controller@10 {
				compatible = "lantiq,xrx200-reset";
				reg = <0x10 4>, <0x14 4>;

				#reset-cells = <2>;
			};

			reset1: reset-controller@48 {
				compatible = "lantiq,xrx200-reset";
				reg = <0x48 4>, <0x24 4>;

				#reset-cells = <2>;
			};

			usb_phy0: usb2-phy@18 {
				compatible = "lantiq,xrx200-usb2-phy";
				reg = <0x18 4>, <0x38 4>;
				status = "disabled";

				resets = <&reset1 4 4>, <&reset0 4 4>;
				reset-names = "phy", "ctrl";
				#phy-cells = <0>;
			};

			usb_phy1: usb2-phy@34 {
				compatible = "lantiq,xrx200-usb2-phy";
				reg = <0x34 4>, <0x3c 4>;
				status = "disabled";

				resets = <&reset1 5 5>, <&reset0 4 4>;
				reset-names = "phy", "ctrl";
				#phy-cells = <0>;
			};
		};
	};

	fpi@10000000 {
		compatible = "lantiq,xrx200-fpi", "simple-bus";
		ranges = <0x0 0x10000000 0xf000000>;
		reg =	<0x1f400000 0x1000>,
			<0x10000000 0xf000000>;
		regmap = <&rcu0>;
		offset-endianness = <0x4c>;
		#address-cells = <1>;
		#size-cells = <1>;

		localbus: localbus@0 {
			#address-cells = <2>;
			#size-cells = <1>;
			ranges = <0 0 0x0 0x3ffffff /* addrsel0 */
				1 0 0x4000000 0x4000010>; /* addsel1 */
			compatible = "lantiq,localbus", "simple-bus";
		};

		gptu@e100a00 {
			compatible = "lantiq,gptu-xway";
			reg = <0xe100a00 0x100>;
			interrupt-parent = <&icu0>;
			interrupts = <126 127 128 129 130 131>;
		};

		usif: usif@da00000 {
			compatible = "lantiq,usif";
			reg = <0xda00000 0x1000000>;
			interrupt-parent = <&icu0>;
			interrupts = <29 125 107 108 109 110>;
			status = "disabled";
		};

		spi: spi@e100800 {
			compatible = "lantiq,xrx200-spi", "lantiq,xrx100-spi";
			reg = <0xe100800 0x100>;
			interrupt-parent = <&icu0>;
			interrupts = <22 23 24>;
			interrupt-names = "spi_rx", "spi_tx", "spi_err",
					"spi_frm";
			#address-cells = <1>;
			#size-cells = <0>;
			pinctrl-names = "default";
			pinctrl-0 = <&spi_pins>, <&spi_cs4_pins>;
			status = "disabled";
		};

		gpio: pinmux@e100b10 {
			compatible = "lantiq,xrx200-pinctrl";
			#gpio-cells = <2>;
			gpio-controller;
			gpio-ranges = <&gpio 0 0 50>;
			reg = <0xe100b10 0xa0>;

			gphy0_led0_pins: gphy0-led0 {
				mux {
					lantiq,groups = "gphy0 led0";
					lantiq,function = "gphy";
					lantiq,open-drain = <0>;
					lantiq,pull = <2>;
					lantiq,output = <1>;
				};
			};

			gphy0_led1_pins: gphy0-led1 {
				mux {
					lantiq,groups = "gphy0 led1";
					lantiq,function = "gphy";
					lantiq,open-drain = <0>;
					lantiq,pull = <2>;
					lantiq,output = <1>;
				};
			};

			gphy0_led2_pins: gphy0-led2 {
				mux {
					lantiq,groups = "gphy0 led2";
					lantiq,function = "gphy";
					lantiq,open-drain = <0>;
					lantiq,pull = <2>;
					lantiq,output = <1>;
				};
			};

			gphy1_led0_pins: gphy1-led0 {
				mux {
					lantiq,groups = "gphy1 led0";
					lantiq,function = "gphy";
					lantiq,open-drain = <0>;
					lantiq,pull = <2>;
					lantiq,output = <1>;
				};
			};

			gphy1_led1_pins: gphy1-led1 {
				mux {
					lantiq,groups = "gphy1 led1";
					lantiq,function = "gphy";
					lantiq,open-drain = <0>;
					lantiq,pull = <2>;
					lantiq,output = <1>;
				};
			};

			gphy1_led2_pins: gphy1-led2 {
				mux {
					lantiq,groups = "gphy1 led2";
					lantiq,function = "gphy";
					lantiq,open-drain = <0>;
					lantiq,pull = <2>;
					lantiq,output = <1>;
				};
			};

			mdio_pins: mdio {
				mux {
					lantiq,groups = "mdio";
					lantiq,function = "mdio";
				};
			};

			nand_pins: nand {
				mux-0 {
					lantiq,groups = "nand cle", "nand ale",
							"nand rd";
					lantiq,function = "ebu";
					lantiq,output = <1>;
					lantiq,open-drain = <0>;
					lantiq,pull = <0>;
				};
				mux-1 {
					lantiq,groups = "nand rdy";
					lantiq,function = "ebu";
					lantiq,output = <0>;
					lantiq,pull = <2>;
				};
			};

			nand_cs1_pins: nand-cs1 {
				mux {
					lantiq,groups = "nand cs1";
					lantiq,function = "ebu";
					lantiq,open-drain = <0>;
					lantiq,pull = <0>;
				};
			};

			pci_gnt1_pins: pci-gnt1 {
				mux {
					lantiq,groups = "gnt1";
					lantiq,function = "pci";
					lantiq,output = <1>;
					lantiq,open-drain = <0>;
					lantiq,pull = <0>;
				};
			};

			pci_req1_pins: pci-req1 {
				mux {
					lantiq,groups = "req1";
					lantiq,function = "pci";
					lantiq,output = <0>;
					lantiq,open-drain = <1>;
					lantiq,pull = <2>;
				};
			};

			spi_pins: spi {
				mux-0 {
					lantiq,groups = "spi_di";
					lantiq,function = "spi";
				};
				mux-1 {
					lantiq,groups = "spi_do", "spi_clk";
					lantiq,function = "spi";
					lantiq,output = <1>;
				};
			};

			spi_cs4_pins: spi-cs4 {
				mux {
					lantiq,groups = "spi_cs4";
					lantiq,function = "spi";
					lantiq,output = <1>;
				};
			};

			stp_pins: stp {
				mux {
					lantiq,groups = "stp";
					lantiq,function = "stp";
					lantiq,pull = <0>;
					lantiq,open-drain = <0>;
					lantiq,output = <1>;
				};
			};
		};

		stp: stp@e100bb0 {
			status = "disabled";
			compatible = "lantiq,gpio-stp-xway";
			reg = <0xe100bb0 0x40>;
			#gpio-cells = <2>;
			gpio-controller;

			pinctrl-0 = <&stp_pins>;
			pinctrl-names = "default";

			lantiq,shadow = <0xffffff>;
			lantiq,groups = <0x7>;
			lantiq,dsl = <0x0>;
			lantiq,phy1 = <0x0>;
			lantiq,phy2 = <0x0>;
		};

		asc1: serial@e100c00 {
			compatible = "lantiq,asc";
			reg = <0xe100c00 0x400>;
			interrupt-parent = <&icu0>;
			interrupts = <112 113 114>;
		};

		deu@e103100 {
			compatible = "lantiq,deu-xrx200";
			reg = <0xe103100 0xf00>;
		};

		dma0: dma@e104100 {
			compatible = "lantiq,dma-xway";
			reg = <0xe104100 0x800>;
		};

		ebu0: ebu@e105300 {
			compatible = "lantiq,ebu-xway";
			reg = <0xe105300 0x100>;
		};

		usb0: usb@e101000 {
			#address-cells = <1>;
			#size-cells = <0>;
			status = "disabled";
			compatible = "lantiq,xrx200-usb";
			reg = <0xe101000 0x1000
				0xe120000 0x3f000>;
			interrupt-parent = <&icu0>;
			interrupts = <62 91>;
			dr_mode = "host";
			phys = <&usb_phy0>;
			phy-names = "usb2-phy";

			ehci_port1: port@1 {
				reg = <1>;
				#trigger-source-cells = <0>;
			};
		};

		usb1: usb@e106000 {
			#address-cells = <1>;
			#size-cells = <0>;
			status = "disabled";
			compatible = "lantiq,xrx200-usb";
			reg = <0xe106000 0x1000>;
			interrupt-parent = <&icu0>;
			interrupts = <91>;
			dr_mode = "host";
			phys = <&usb_phy1>;
			phy-names = "usb2-phy";

			ehci_port2: port@1 {
				reg = <1>;
				#trigger-source-cells = <0>;
			};
		};

		gswip: switch@e108000 {
			compatible = "lantiq,xrx200-gswip";
			#address-cells = <1>;
			#size-cells = <0>;
			reg = < 0xe108000 0x3000 /* switch */
				0xe10b100 0x70   /* mdio */
				0xe10b1d8 0x30   /* mii */
				>;
<<<<<<< HEAD
			pinctrl-0 = <&mdio_pins>;
			pinctrl-names = "default";
=======
>>>>>>> b3092487

			dsa,member = <0 0>;

			gswip_ports: ports {
				#address-cells = <1>;
				#size-cells = <0>;

				port@6 {
					reg = <0x6>;
					label = "cpu";
					ethernet = <&eth0>;
				};
			};

			gswip_mdio: mdio {
				#address-cells = <1>;
				#size-cells = <0>;
				compatible = "lantiq,xrx200-mdio";
			};

			gphy-fw {
				compatible = "lantiq,xrx200-gphy-fw", "lantiq,gphy-fw";
				lantiq,rcu = <&rcu0>;
				#address-cells = <1>;
				#size-cells = <0>;

				gphy0: gphy@20 {
					reg = <0x20>;

					resets = <&reset0 31 30>;
					reset-names = "gphy";
				};

				gphy1: gphy@68 {
					reg = <0x68>;

					resets = <&reset0 29 28>;
					reset-names = "gphy";
				};
			};
<<<<<<< HEAD
                };
=======
		};
>>>>>>> b3092487

		eth0: eth@e10b308 {
			compatible = "lantiq,xrx200-net";
			reg = <0xe10b308 0x30>; /* pmac */
			interrupt-parent = <&icu0>;
			interrupts = <73>, <72>;
			interrupt-names = "tx", "rx";
			resets = <&reset0 21 16>, <&reset0 8 8>, <&reset0 3 3>;
			reset-names = "switch", "ppe", "ppe_dsp";
			#address-cells = <1>;
			#size-cells = <0>;

			fixed-link {
				speed = <1000>;
				full-duplex;
			};
		};

		mei@e116000 {
			compatible = "lantiq,mei-xrx200";
			reg = <0xe116000 0x9c>;
			interrupt-parent = <&icu0>;
			interrupts = <63>;
		};

		ppe@e234000 {
			compatible = "lantiq,ppe-xrx200";
			reg = <0xe234000 0x3ffd>;
			interrupt-parent = <&icu0>;
			interrupts = <96>;
			resets = <&reset0 3 3>, <&reset0 11 11>, <&reset0 23 23>;
			reset-names = "dsp", "dfe", "tc";
		};

		pcie0: pcie@d900000 {
			compatible = "lantiq,pcie-xrx200";

			#interrupt-cells = <1>;
			#size-cells = <2>;
			#address-cells = <3>;

			reg = <0xd900000 0x1000>;

			interrupt-parent = <&icu0>;
			interrupts = <161 144>;

			phys = <&pcie0_phy LANTIQ_PCIE_PHY_MODE_36MHZ>;
			phy-names = "pcie";

			resets = <&reset0 22 22>;

			lantiq,rcu = <&rcu0>;

			device_type = "pci";

			gpio-reset = <&gpio 38 GPIO_ACTIVE_HIGH>;
		};

		pci0: pci@e105400 {
			status = "disabled";

			#address-cells = <3>;
			#size-cells = <2>;
			#interrupt-cells = <1>;
			compatible = "lantiq,pci-xway";
			bus-range = <0x0 0x0>;
			ranges = <0x2000000 0 0x8000000 0x8000000 0 0x2000000   /* pci memory */
				0x1000000 0 0x00000000 0xae00000 0 0x200000>; /* io space */
			reg = <0x7000000 0x8000         /* config space */
				0xe105400 0x400>;       /* pci bridge */
			lantiq,bus-clock = <33333333>;
			interrupt-map-mask = <0xf800 0x0 0x0 0x7>;
			interrupt-map = <0x7000 0 0 1 &icu0 30 1>; /* slot 14, irq 30 */
			req-mask = <0x1>; /* GNT1 */

			device_type = "pci";
		};
	};

	vdsl {
		compatible = "lantiq,vdsl-vrx200";
	};
};<|MERGE_RESOLUTION|>--- conflicted
+++ resolved
@@ -438,11 +438,6 @@
 				0xe10b100 0x70   /* mdio */
 				0xe10b1d8 0x30   /* mii */
 				>;
-<<<<<<< HEAD
-			pinctrl-0 = <&mdio_pins>;
-			pinctrl-names = "default";
-=======
->>>>>>> b3092487
 
 			dsa,member = <0 0>;
 
@@ -483,11 +478,7 @@
 					reset-names = "gphy";
 				};
 			};
-<<<<<<< HEAD
-                };
-=======
-		};
->>>>>>> b3092487
+		};
 
 		eth0: eth@e10b308 {
 			compatible = "lantiq,xrx200-net";
