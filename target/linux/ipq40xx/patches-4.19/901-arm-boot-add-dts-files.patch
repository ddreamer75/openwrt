--- conflicted
+++ resolved
@@ -10,11 +10,7 @@
 
 --- a/arch/arm/boot/dts/Makefile
 +++ b/arch/arm/boot/dts/Makefile
-<<<<<<< HEAD
-@@ -785,11 +785,43 @@ dtb-$(CONFIG_ARCH_QCOM) += \
-=======
-@@ -785,11 +785,44 @@ dtb-$(CONFIG_ARCH_QCOM) += \
->>>>>>> 349ad623
+@@ -785,11 +785,45 @@ dtb-$(CONFIG_ARCH_QCOM) += \
  	qcom-apq8074-dragonboard.dtb \
  	qcom-apq8084-ifc6540.dtb \
  	qcom-apq8084-mtp.dtb \
