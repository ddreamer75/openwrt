#!/bin/sh

[ -e /lib/firmware/$FIRMWARE ] && exit 0

. /lib/functions/caldata.sh

board=$(board_name)

case "$FIRMWARE" in
"ath10k/cal-pci-0000:01:00.0.bin")
	case "$board" in
	meraki,mr33)
		caldata_extract_ubi "ART" 0x9000 0x844
		caldata_valid "4408" || caldata_extract "ART" 0x9000 0x844
		ath10k_patch_mac $(macaddr_add $(get_mac_binary "/sys/bus/i2c/devices/0-0050/eeprom" 0x66) +1)
		;;
	esac
	;;
"ath10k/pre-cal-pci-0000:01:00.0.bin")
	case "$board" in
	asus,map-ac2200)
		caldata_extract_ubi "Factory" 0x9000 0x2f20
		ln -sf /lib/firmware/ath10k/pre-cal-pci-0000\:00\:00.0.bin \
			/lib/firmware/ath10k/QCA9888/hw2.0/board.bin
		;;
	avm,fritzrepeater-3000)
		/usr/bin/fritz_cal_extract -i 1 -s 0x3D000 -e 0x212 -l 12064 -o /lib/firmware/$FIRMWARE $(find_mtd_chardev "urlader0") || \
		/usr/bin/fritz_cal_extract -i 1 -s 0x3C800 -e 0x212 -l 12064 -o /lib/firmware/$FIRMWARE $(find_mtd_chardev "urlader0") || \
		/usr/bin/fritz_cal_extract -i 1 -s 0x3C000 -e 0x212 -l 12064 -o /lib/firmware/$FIRMWARE $(find_mtd_chardev "urlader0") || \
		/usr/bin/fritz_cal_extract -i 1 -s 0x3D000 -e 0x212 -l 12064 -o /lib/firmware/$FIRMWARE $(find_mtd_chardev "urlader1") || \
		/usr/bin/fritz_cal_extract -i 1 -s 0x3C800 -e 0x212 -l 12064 -o /lib/firmware/$FIRMWARE $(find_mtd_chardev "urlader1") || \
		/usr/bin/fritz_cal_extract -i 1 -s 0x3C000 -e 0x212 -l 12064 -o /lib/firmware/$FIRMWARE $(find_mtd_chardev "urlader1")
		;;
	engenius,eap2200 |\
	openmesh,a62)
		caldata_extract "0:ART" 0x9000 0x2f20
		;;
	linksys,ea8300)
		caldata_extract "ART" 0x9000 0x2f20
		# OEM assigns 4 sequential MACs
		ath10k_patch_mac $(macaddr_setbit_la $(macaddr_add "$(cat /sys/class/net/eth0/address)" 4))
		;;
<<<<<<< HEAD
	openmesh,a62|\
	xiaomi,miwifi-mesh-d01)
		caldata_extract "0:ART" 0x9000 0x2f20
		;;
=======
>>>>>>> 349ad623
	esac
	;;
"ath10k/pre-cal-ahb-a000000.wifi.bin")
	case "$board" in
	8dev,habanero-dvk |\
	8dev,jalapeno |\
	alfa-network,ap120c-ac |\
	cilab,meshpoint-one |\
	ezviz,cs-w3-wd1200g-eup |\
	glinet,gl-b1300 |\
	linksys,ea6350v3 |\
	qcom,ap-dk01.1-c1)
		caldata_extract "ART" 0x1000 0x2f20
		;;
	aruba,ap-303 |\
	aruba,ap-303h)
		caldata_extract "ART" 0x1000 0x2f20
		ath10k_patch_mac $(mtd_get_mac_binary mfginfo 0x1D)
		;;
	asus,map-ac2200)
		caldata_extract_ubi "Factory" 0x1000 0x2f20
		;;
	asus,rt-ac58u)
		CI_UBIPART=UBI_DEV
		caldata_extract_ubi "Factory" 0x1000 0x2f20
		;;
	avm,fritzbox-4040)
		/usr/bin/fritz_cal_extract -i 1 -s 0x400 -e 0x207 -l 12064 -o /lib/firmware/$FIRMWARE $(find_mtd_chardev "urlader_config")
		;;
	avm,fritzbox-7530 |\
	avm,fritzrepeater-1200 |\
	avm,fritzrepeater-3000)
		/usr/bin/fritz_cal_extract -i 1 -s 0x3C000 -e 0x207 -l 12064 -o /lib/firmware/$FIRMWARE $(find_mtd_chardev "urlader0") || \
		/usr/bin/fritz_cal_extract -i 1 -s 0x3C800 -e 0x207 -l 12064 -o /lib/firmware/$FIRMWARE $(find_mtd_chardev "urlader0") || \
		/usr/bin/fritz_cal_extract -i 1 -s 0x3D000 -e 0x207 -l 12064 -o /lib/firmware/$FIRMWARE $(find_mtd_chardev "urlader0") || \
		/usr/bin/fritz_cal_extract -i 1 -s 0x3C000 -e 0x207 -l 12064 -o /lib/firmware/$FIRMWARE $(find_mtd_chardev "urlader1") || \
		/usr/bin/fritz_cal_extract -i 1 -s 0x3C800 -e 0x207 -l 12064 -o /lib/firmware/$FIRMWARE $(find_mtd_chardev "urlader1") || \
		/usr/bin/fritz_cal_extract -i 1 -s 0x3D000 -e 0x207 -l 12064 -o /lib/firmware/$FIRMWARE $(find_mtd_chardev "urlader1")
		;;
	compex,wpj419 |\
	compex,wpj428 |\
	engenius,eap1300 |\
	engenius,eap2200 |\
	openmesh,a42 |\
	openmesh,a62 |\
	qxwlan,e2600ac-c1 |\
	qxwlan,e2600ac-c2 |\
	unielec,u4019-32m |\
	xiaomi,miwifi-mesh-d01)
		caldata_extract "0:ART" 0x1000 0x2f20
		;;
	dlink,dap-2610)
		caldata_extract "ART" 0x1000 0x2f20
		ath10k_patch_mac $(mtd_get_mac_ascii bdcfg wlanmac)
		;;
	engenius,emd1)
		caldata_extract "0:ART" 0x1000 0x2f20
		ath10k_patch_mac $(mtd_get_mac_ascii 0:APPSBLENV wlanaddr)
		;;
	engenius,ens620ext)
		caldata_extract "ART" 0x1000 0x2f20
		ath10k_patch_mac $(macaddr_add $(mtd_get_mac_ascii u-boot-env ethaddr) +2)
		;;
	linksys,ea8300)
		caldata_extract "ART" 0x1000 0x2f20
		ath10k_patch_mac $(macaddr_add "$(cat /sys/class/net/eth0/address)" 2)
		;;
	meraki,mr33)
		caldata_extract_ubi "ART" 0x1000 0x2f20
		caldata_valid "202f" || caldata_extract "ART" 0x1000 0x2f20
		ath10k_patch_mac $(macaddr_add $(get_mac_binary "/sys/bus/i2c/devices/0-0050/eeprom" 0x66) +2)
		;;
	netgear,ex6100v2 |\
	netgear,ex6150v2)
		caldata_extract "ART" 0x1000 0x2f20
		ath10k_patch_mac $(mtd_get_mac_binary dnidata 0x0)
		;;
	zyxel,nbg6617 |\
	zyxel,wre6606)
		caldata_extract "ART" 0x1000 0x2f20
		ath10k_patch_mac $(macaddr_add $(cat /sys/class/net/eth0/address) -2)
		;;
	esac
	;;
"ath10k/pre-cal-ahb-a800000.wifi.bin")
	case "$board" in
	8dev,habanero-dvk |\
	8dev,jalapeno |\
	alfa-network,ap120c-ac |\
	cilab,meshpoint-one |\
	ezviz,cs-w3-wd1200g-eup |\
	glinet,gl-b1300 |\
	linksys,ea6350v3 |\
	qcom,ap-dk01.1-c1)
		caldata_extract "ART" 0x5000 0x2f20
		;;
	aruba,ap-303 |\
	aruba,ap-303h)
		caldata_extract "ART" 0x5000 0x2f20
		ath10k_patch_mac $(macaddr_add $(mtd_get_mac_binary mfginfo 0x1D) +1)
		;;
	asus,map-ac2200)
		caldata_extract_ubi "Factory" 0x5000 0x2f20
		;;
	asus,rt-ac58u)
		CI_UBIPART=UBI_DEV
		caldata_extract_ubi "Factory" 0x5000 0x2f20
		;;
	avm,fritzbox-4040)
		/usr/bin/fritz_cal_extract -i 1 -s 0x400 -e 0x208 -l 12064 -o /lib/firmware/$FIRMWARE $(find_mtd_chardev "urlader_config")
		;;
	avm,fritzbox-7530 |\
	avm,fritzrepeater-1200 |\
	avm,fritzrepeater-3000)
		/usr/bin/fritz_cal_extract -i 1 -s 0x3C800 -e 0x208 -l 12064 -o /lib/firmware/$FIRMWARE $(find_mtd_chardev "urlader0") || \
		/usr/bin/fritz_cal_extract -i 1 -s 0x3D000 -e 0x208 -l 12064 -o /lib/firmware/$FIRMWARE $(find_mtd_chardev "urlader0") || \
		/usr/bin/fritz_cal_extract -i 1 -s 0x3C000 -e 0x208 -l 12064 -o /lib/firmware/$FIRMWARE $(find_mtd_chardev "urlader0") || \
		/usr/bin/fritz_cal_extract -i 1 -s 0x3C800 -e 0x208 -l 12064 -o /lib/firmware/$FIRMWARE $(find_mtd_chardev "urlader1") || \
		/usr/bin/fritz_cal_extract -i 1 -s 0x3D000 -e 0x208 -l 12064 -o /lib/firmware/$FIRMWARE $(find_mtd_chardev "urlader1") || \
		/usr/bin/fritz_cal_extract -i 1 -s 0x3C000 -e 0x208 -l 12064 -o /lib/firmware/$FIRMWARE $(find_mtd_chardev "urlader1")
		;;
	compex,wpj419 |\
	compex,wpj428 |\
	engenius,eap1300 |\
	engenius,eap2200 |\
	openmesh,a42 |\
	openmesh,a62 |\
	qxwlan,e2600ac-c1 |\
	qxwlan,e2600ac-c2 |\
	unielec,u4019-32m |\
	xiaomi,miwifi-mesh-d01)
		caldata_extract "0:ART" 0x5000 0x2f20
		;;
	dlink,dap-2610)
		caldata_extract "ART" 0x5000 0x2f20
		ath10k_patch_mac $(mtd_get_mac_ascii bdcfg wlanmac_a)
		;;
	engenius,emd1)
		caldata_extract "0:ART" 0x5000 0x2f20
		ath10k_patch_mac $(macaddr_add $(mtd_get_mac_ascii 0:APPSBLENV wlanaddr) +1)
		;;
	engenius,ens620ext)
		caldata_extract "ART" 0x5000 0x2f20
		ath10k_patch_mac $(macaddr_add $(mtd_get_mac_ascii u-boot-env ethaddr) +3)
		;;
	linksys,ea8300)
		caldata_extract "ART" 0x5000 0x2f20
		ath10k_patch_mac $(macaddr_add "$(cat /sys/class/net/eth0/address)" 3)
		;;
	meraki,mr33)
		caldata_extract_ubi "ART" 0x5000 0x2f20
		caldata_valid "202f" || caldata_extract "ART" 0x5000 0x2f20
		ath10k_patch_mac $(macaddr_add $(get_mac_binary "/sys/bus/i2c/devices/0-0050/eeprom" 0x66) +3)
		;;
	netgear,ex6100v2 |\
	netgear,ex6150v2)
		caldata_extract "ART" 0x5000 0x2f20
		ath10k_patch_mac $(mtd_get_mac_binary dnidata 0xc)
		;;
	zyxel,nbg6617 |\
	zyxel,wre6606)
		caldata_extract "ART" 0x5000 0x2f20
		ath10k_patch_mac $(macaddr_add $(cat /sys/class/net/eth0/address) -1)
		;;
	esac
	;;
*)
	exit 1
	;;
esac<|MERGE_RESOLUTION|>--- conflicted
+++ resolved
@@ -32,7 +32,8 @@
 		/usr/bin/fritz_cal_extract -i 1 -s 0x3C000 -e 0x212 -l 12064 -o /lib/firmware/$FIRMWARE $(find_mtd_chardev "urlader1")
 		;;
 	engenius,eap2200 |\
-	openmesh,a62)
+	openmesh,a62 |\
+  xiaomi,miwifi-mesh-d01)
 		caldata_extract "0:ART" 0x9000 0x2f20
 		;;
 	linksys,ea8300)
@@ -40,13 +41,6 @@
 		# OEM assigns 4 sequential MACs
 		ath10k_patch_mac $(macaddr_setbit_la $(macaddr_add "$(cat /sys/class/net/eth0/address)" 4))
 		;;
-<<<<<<< HEAD
-	openmesh,a62|\
-	xiaomi,miwifi-mesh-d01)
-		caldata_extract "0:ART" 0x9000 0x2f20
-		;;
-=======
->>>>>>> 349ad623
 	esac
 	;;
 "ath10k/pre-cal-ahb-a000000.wifi.bin")
