--- conflicted
+++ resolved
@@ -76,11 +76,8 @@
 		/usr/bin/fritz_cal_extract -i 1 -s 0x3C800 -e 0x207 -l 12064 -o /lib/firmware/$FIRMWARE $(find_mtd_chardev "urlader1") || \
 		/usr/bin/fritz_cal_extract -i 1 -s 0x3D000 -e 0x207 -l 12064 -o /lib/firmware/$FIRMWARE $(find_mtd_chardev "urlader1")
 		;;
-<<<<<<< HEAD
+	cellc,rtl30vw |\
 	linksys,whw01-v1 |\
-=======
-	cellc,rtl30vw |\
->>>>>>> f167f4a9
 	openmesh,a42 |\
 	openmesh,a62 |\
 	plasmacloud,pa1200 |\
@@ -160,11 +157,8 @@
 		/usr/bin/fritz_cal_extract -i 1 -s 0x3D000 -e 0x208 -l 12064 -o /lib/firmware/$FIRMWARE $(find_mtd_chardev "urlader1") || \
 		/usr/bin/fritz_cal_extract -i 1 -s 0x3C000 -e 0x208 -l 12064 -o /lib/firmware/$FIRMWARE $(find_mtd_chardev "urlader1")
 		;;
-<<<<<<< HEAD
+	cellc,rtl30vw |\
 	linksys,whw01-v1 |\
-=======
-	cellc,rtl30vw |\
->>>>>>> f167f4a9
 	openmesh,a42 |\
 	openmesh,a62 |\
 	plasmacloud,pa1200 |\
