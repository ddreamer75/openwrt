. /lib/functions.sh

preinit_set_mac_address() {
	case $(board_name) in
	asus,map-ac2200)
		base_mac=$(mtd_get_mac_binary_ubi Factory 0x1006)
		ip link set dev eth0 address $(macaddr_add "$base_mac" 1)
		ip link set dev eth1 address $(macaddr_add "$base_mac" 3)
		;;
	ezviz,cs-w3-wd1200g-eup)
		ip link set dev eth0 address $(mtd_get_mac_binary "ART" 0x6)
		ip link set dev eth1 address $(mtd_get_mac_binary "ART" 0x0)
		;;
	engenius,eap2200)
		base_mac=$(cat /sys/class/net/eth0/address)
		ip link set dev eth1 address $(macaddr_add "$base_mac" 1)
		;;
	linksys,ea8300|\
	linksys,mr8300)
		base_mac=$(mtd_get_mac_ascii devinfo hw_mac_addr)
		ip link set dev eth0 address "$base_mac"
		ip link set dev eth1 address $(macaddr_add "$base_mac" 1)
		;;
	meraki,mr33)
		mac_lan=$(get_mac_binary "/sys/bus/i2c/devices/0-0050/eeprom" 0x66)
		[ -n "$mac_lan" ] && ip link set dev eth0 address "$mac_lan"
		;;
	zyxel,nbg6617)
		base_mac=$(cat /sys/class/net/eth0/address)
		ip link set dev eth0 address $(macaddr_add "$base_mac" 2)
		ip link set dev eth1 address $(macaddr_add "$base_mac" 3)
		;;
<<<<<<< HEAD
	tp-link,deco-m5-eu-v3.0)
		base_mac=$(get_mac_binary "/dev/mtd10" 0x8)
		ip link set dev eth0 address "${base_mac}"
		ip link set dev eth1 address $(macaddr_add "$base_mac" +1)
=======
>>>>>>> 3c3a96df
	esac
}

boot_hook_add preinit_main preinit_set_mac_address<|MERGE_RESOLUTION|>--- conflicted
+++ resolved
@@ -30,13 +30,11 @@
 		ip link set dev eth0 address $(macaddr_add "$base_mac" 2)
 		ip link set dev eth1 address $(macaddr_add "$base_mac" 3)
 		;;
-<<<<<<< HEAD
 	tp-link,deco-m5-eu-v3.0)
 		base_mac=$(get_mac_binary "/dev/mtd10" 0x8)
 		ip link set dev eth0 address "${base_mac}"
 		ip link set dev eth1 address $(macaddr_add "$base_mac" +1)
-=======
->>>>>>> 3c3a96df
+    ;;
 	esac
 }
 
