From a10fab12a927e60b7141a602e740d70cb4d09e4a Mon Sep 17 00:00:00 2001
From: John Crispin <john@phrozen.org>
Date: Thu, 9 Mar 2017 11:03:18 +0100
Subject: [PATCH] arm: boot: add dts files

Signed-off-by: John Crispin <john@phrozen.org>
---
 arch/arm/boot/dts/Makefile | 24 +++++++++++++++++++++++
 1 file changed, 24 insertions(+)

--- a/arch/arm/boot/dts/Makefile
+++ b/arch/arm/boot/dts/Makefile
<<<<<<< HEAD
@@ -902,11 +902,76 @@ dtb-$(CONFIG_ARCH_QCOM) += \
=======
@@ -903,11 +903,76 @@ dtb-$(CONFIG_ARCH_QCOM) += \
>>>>>>> 685ae268
 	qcom-apq8074-dragonboard.dtb \
 	qcom-apq8084-ifc6540.dtb \
 	qcom-apq8084-mtp.dtb \
+	qcom-ipq4018-a42.dtb \
+	qcom-ipq4018-ap120c-ac.dtb \
+	qcom-ipq4018-dap-2610.dtb \
+	qcom-ipq4018-cs-w3-wd1200g-eup.dtb \
+	qcom-ipq4018-magic-2-wifi-next.dtb \
+	qcom-ipq4018-ea6350v3.dtb \
+	qcom-ipq4018-eap1300.dtb \
+	qcom-ipq4018-ecw5211.dtb \
+	qcom-ipq4018-emd1.dtb \
+	qcom-ipq4018-emr3500.dtb \
+	qcom-ipq4018-ens620ext.dtb \
+	qcom-ipq4018-ex6100v2.dtb \
+	qcom-ipq4018-ex6150v2.dtb \
+	qcom-ipq4018-fritzbox-4040.dtb \
+	qcom-ipq4018-gl-ap1300.dtb \
+	qcom-ipq4018-jalapeno.dtb \
+	qcom-ipq4018-meshpoint-one.dtb \
+	qcom-ipq4018-cap-ac.dtb \
+	qcom-ipq4018-hap-ac2.dtb \
+	qcom-ipq4018-sxtsq-5-ac.dtb \
+	qcom-ipq4018-nbg6617.dtb \
+	qcom-ipq4019-oap100.dtb \
+	qcom-ipq4018-pa1200.dtb \
+	qcom-ipq4018-rt-ac58u.dtb \
+	qcom-ipq4018-rutx10.dtb \
+	qcom-ipq4018-wac510.dtb \
+	qcom-ipq4018-wre6606.dtb \
+	qcom-ipq4018-wrtq-329acn.dtb \
 	qcom-ipq4019-ap.dk01.1-c1.dtb \
 	qcom-ipq4019-ap.dk04.1-c1.dtb \
 	qcom-ipq4019-ap.dk04.1-c3.dtb \
 	qcom-ipq4019-ap.dk07.1-c1.dtb \
 	qcom-ipq4019-ap.dk07.1-c2.dtb \
+	qcom-ipq4019-deco-m5.dtb \
+	qcom-ipq4019-deco-m5-v2.dtb \
+	qcom-ipq4019-a62.dtb \
+	qcom-ipq4019-cm520-79f.dtb \
+	qcom-ipq4019-e2600ac-c1.dtb \
+	qcom-ipq4019-e2600ac-c2.dtb \
+	qcom-ipq4019-ea8300.dtb \
+	qcom-ipq4019-eap2200.dtb \
+	qcom-ipq4019-fritzbox-7530.dtb \
+	qcom-ipq4019-fritzrepeater-1200.dtb \
+	qcom-ipq4019-fritzrepeater-3000.dtb \
+	qcom-ipq4019-habanero-dvk.dtb \
+	qcom-ipq4019-hap-ac3.dtb \
+	qcom-ipq4019-map-ac2200.dtb \
+	qcom-ipq4019-lhgg-60ad.dtb \
+	qcom-ipq4019-mf286d.dtb \
+	qcom-ipq4019-mr8300.dtb \
+	qcom-ipq4019-pa2200.dtb \
+	qcom-ipq4019-r619ac-64m.dtb \
+	qcom-ipq4019-r619ac-128m.dtb \
+	qcom-ipq4019-rbr50.dtb \
+	qcom-ipq4019-rbs50.dtb \
+	qcom-ipq4019-rt-ac42u.dtb \
+	qcom-ipq4019-rtl30vw.dtb \
+	qcom-ipq4019-srr60.dtb \
+	qcom-ipq4019-srs60.dtb \
+	qcom-ipq4019-u4019-32m.dtb \
+	qcom-ipq4019-wifi.dtb \
+	qcom-ipq4019-wpj419.dtb \
+	qcom-ipq4019-wtr-m2133hp.dtb \
+	qcom-ipq4019-x1pro.dtb \
+	qcom-ipq4028-wpj428.dtb \
+	qcom-ipq4029-ap-303.dtb \
+	qcom-ipq4029-ap-303h.dtb \
+	qcom-ipq4029-ap-365.dtb \
+	qcom-ipq4029-gl-b1300.dtb \
+	qcom-ipq4019-gl-b2200.dtb \
+	qcom-ipq4029-gl-s1300.dtb \
+	qcom-ipq4029-mr33.dtb \
 	qcom-ipq8064-ap148.dtb \
 	qcom-ipq8064-rb3011.dtb \
 	qcom-msm8660-surf.dtb \<|MERGE_RESOLUTION|>--- conflicted
+++ resolved
@@ -10,11 +10,7 @@
 
 --- a/arch/arm/boot/dts/Makefile
 +++ b/arch/arm/boot/dts/Makefile
-<<<<<<< HEAD
-@@ -902,11 +902,76 @@ dtb-$(CONFIG_ARCH_QCOM) += \
-=======
 @@ -903,11 +903,76 @@ dtb-$(CONFIG_ARCH_QCOM) += \
->>>>>>> 685ae268
  	qcom-apq8074-dragonboard.dtb \
  	qcom-apq8084-ifc6540.dtb \
  	qcom-apq8084-mtp.dtb \
