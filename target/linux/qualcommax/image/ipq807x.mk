define Build/asus-fake-ramdisk
	rm -rf $(KDIR)/tmp/fakerd
	dd if=/dev/zero bs=32 count=1 > $(KDIR)/tmp/fakerd
	$(info KERNEL_INITRAMFS is $(KERNEL_INITRAMFS))
endef

define Build/asus-fake-rootfs
	$(eval comp=$(word 1,$(1)))
	$(eval filepath=$(word 2,$(1)))
	$(eval filecont=$(word 3,$(1)))
	rm -rf $(KDIR)/tmp/fakefs $(KDIR)/tmp/fakehsqs
	mkdir -p $(KDIR)/tmp/fakefs/$$(dirname $(filepath))
	echo '$(filecont)' > $(KDIR)/tmp/fakefs/$(filepath)
	$(STAGING_DIR_HOST)/bin/mksquashfs4 $(KDIR)/tmp/fakefs $(KDIR)/tmp/fakehsqs -comp $(comp) \
		-b 4096 -no-exports -no-sparse -no-xattrs -all-root -noappend \
		$(wordlist 4,$(words $(1)),$(1))
endef

define Build/asus-trx
	$(STAGING_DIR_HOST)/bin/asusuimage $(wordlist 1,$(words $(1)),$(1)) -i $@ -o $@.new
	mv $@.new $@
endef

define Build/wax6xx-netgear-tar
	mkdir $@.tmp
	mv $@ $@.tmp/nand-ipq807x-apps.img
	md5sum $@.tmp/nand-ipq807x-apps.img | cut -c 1-32 > $@.tmp/nand-ipq807x-apps.md5sum
	echo $(DEVICE_MODEL) > $@.tmp/metadata.txt
	echo $(DEVICE_MODEL)"_V9.9.9.9" > $@.tmp/version
	tar -C $@.tmp/ -cf $@ .
	rm -rf $@.tmp
endef

define Device/arcadyan_aw1000
	$(call Device/FitImage)
	$(call Device/UbiFit)
	DEVICE_VENDOR := Arcadyan
	DEVICE_MODEL := AW1000
	BLOCKSIZE := 256k
	PAGESIZE := 4096
	DEVICE_DTS_CONFIG := config@hk09
	SOC := ipq8072
	DEVICE_PACKAGES := ipq-wifi-arcadyan_aw1000 kmod-spi-gpio \
		kmod-gpio-nxp-74hc164 kmod-usb-serial-option uqmi
endef
TARGET_DEVICES += arcadyan_aw1000

define Device/asus_rt-ax89x
       DEVICE_VENDOR := Asus
	DEVICE_MODEL := RT-AX89X
	BLOCKSIZE := 128k
	PAGESIZE := 2048
	DEVICE_DTS_CONFIG := config@hk01
	SOC := ipq8074
	DEVICE_PACKAGES := kmod-hwmon-gpiofan ipq-wifi-asus_rt-ax89x
	KERNEL_NAME := vmlinux
	KERNEL := kernel-bin | libdeflate-gzip
	KERNEL_IN_UBI := 1
	IMAGE/sysupgrade.bin/squashfs := \
		append-kernel | asus-fake-ramdisk |\
		multiImage gzip $$(KDIR)/tmp/fakerd $$(KDIR)/image-$$(DEVICE_DTS).dtb |\
		sysupgrade-tar kernel=$$$$@ | append-metadata
ifneq ($(CONFIG_TARGET_ROOTFS_INITRAMFS),)
	ARTIFACTS := initramfs-factory.trx initramfs-uImage.itb
	ARTIFACT/initramfs-uImage.itb := \
		append-image-stage initramfs-kernel.bin | fit gzip $$(KDIR)/image-$$(DEVICE_DTS).dtb
	ARTIFACT/initramfs-factory.trx := \
		append-image-stage initramfs-kernel.bin |\
		asus-fake-rootfs xz /lib/firmware/IPQ8074A/fw_version.txt "fake" -no-compression |\
		multiImage gzip $$(KDIR)/tmp/fakehsqs $$(KDIR)/image-$$(DEVICE_DTS).dtb |\
		asus-trx -v 2 -n RT-AX89U -b 388 -e 49000
endif
endef
TARGET_DEVICES += asus_rt-ax89x

define Device/buffalo_wxr-5950ax12
	$(call Device/FitImage)
	DEVICE_VENDOR := Buffalo
	DEVICE_MODEL := WXR-5950AX12
	BLOCKSIZE := 128k
	PAGESIZE := 2048
	DEVICE_DTS_CONFIG := config@hk01
	SOC := ipq8074
	DEVICE_PACKAGES := ipq-wifi-buffalo_wxr-5950ax12
endef
TARGET_DEVICES += buffalo_wxr-5950ax12

define Device/cmcc_rm2-6
	$(call Device/FitImage)
	$(call Device/UbiFit)
	DEVICE_VENDOR := CMCC
	DEVICE_MODEL := RM2-6
	BLOCKSIZE := 128k
	PAGESIZE := 2048
	DEVICE_DTS_CONFIG := config@ac02
	SOC := ipq8070
	IMAGES += factory.bin
	IMAGE/factory.bin := append-ubi | qsdk-ipq-factory-nand
	DEVICE_PACKAGES := ipq-wifi-cmcc_rm2-6 kmod-hwmon-gpiofan
endef
TARGET_DEVICES += cmcc_rm2-6

define Device/compex_wpq873
	$(call Device/FitImage)
	$(call Device/UbiFit)
	DEVICE_VENDOR := Compex
	DEVICE_MODEL := WPQ873
	BLOCKSIZE := 128k
	PAGESIZE := 2048
	DEVICE_DTS_CONFIG := config@hk09.wpq873
	SOC := ipq8072
	DEVICE_PACKAGES := ipq-wifi-compex_wpq873
	IMAGE/factory.ubi := append-ubi | qsdk-ipq-factory-nand
endef
TARGET_DEVICES += compex_wpq873

define Device/dynalink_dl-wrx36
	$(call Device/FitImage)
	$(call Device/UbiFit)
	DEVICE_VENDOR := Dynalink
	DEVICE_MODEL := DL-WRX36
	BLOCKSIZE := 128k
	PAGESIZE := 2048
	DEVICE_DTS_CONFIG := config@rt5010w-d350-rev0
	SOC := ipq8072
	DEVICE_PACKAGES := ipq-wifi-dynalink_dl-wrx36
endef
TARGET_DEVICES += dynalink_dl-wrx36

define Device/edgecore_eap102
	$(call Device/FitImage)
	$(call Device/UbiFit)
	DEVICE_VENDOR := Edgecore
	DEVICE_MODEL := EAP102
	BLOCKSIZE := 128k
	PAGESIZE := 2048
	DEVICE_DTS_CONFIG := config@ac02
	SOC := ipq8071
	DEVICE_PACKAGES := ipq-wifi-edgecore_eap102
	IMAGE/factory.ubi := append-ubi | qsdk-ipq-factory-nand
endef
TARGET_DEVICES += edgecore_eap102

define Device/edimax_cax1800
	$(call Device/FitImage)
	$(call Device/UbiFit)
	DEVICE_VENDOR := Edimax
	DEVICE_MODEL := CAX1800
	BLOCKSIZE := 128k
	PAGESIZE := 2048
	DEVICE_DTS_CONFIG := config@ac03
	SOC := ipq8070
	DEVICE_PACKAGES := ipq-wifi-edimax_cax1800
endef
TARGET_DEVICES += edimax_cax1800

define Device/linksys_mx
	$(call Device/FitImage)
	DEVICE_VENDOR := Linksys
	BLOCKSIZE := 128k
	PAGESIZE := 2048
	KERNEL_SIZE := 6144k
	IMAGE_SIZE := 147456k
	NAND_SIZE := 512m
	SOC := ipq8072
	IMAGES += factory.bin
	IMAGE/factory.bin := append-kernel | pad-to $$$$(KERNEL_SIZE) | append-ubi | linksys-image type=$$$$(DEVICE_MODEL)
	DEVICE_PACKAGES := kmod-leds-pca963x
endef

define Device/linksys_mx4200v1
	$(call Device/linksys_mx)
	DEVICE_MODEL := MX4200
	DEVICE_VARIANT := v1
	SOC := ipq8174
	DEVICE_PACKAGES += ipq-wifi-linksys_mx4200 kmod-bluetooth
endef
TARGET_DEVICES += linksys_mx4200v1

define Device/linksys_mx4200v2
	$(call Device/linksys_mx4200v1)
	DEVICE_VARIANT := v2
endef
TARGET_DEVICES += linksys_mx4200v2

define Device/linksys_mx5300
	$(call Device/linksys_mx)
	DEVICE_MODEL := MX5300
	DEVICE_PACKAGES += kmod-rtc-ds1307 ipq-wifi-linksys_mx5300 \
		kmod-ath10k-ct ath10k-firmware-qca9984-ct
endef
TARGET_DEVICES += linksys_mx5300

define Device/linksys_mx8500
	$(call Device/linksys_mx)
	DEVICE_MODEL := MX8500
	DEVICE_PACKAGES += ipq-wifi-linksys_mx8500 kmod-ath11k-pci \
		ath11k-firmware-qcn9074 kmod-bluetooth
endef
TARGET_DEVICES += linksys_mx8500

define Device/netgear_rax120v2
	$(call Device/FitImage)
	$(call Device/UbiFit)
	DEVICE_VENDOR := Netgear
	DEVICE_MODEL := RAX120v2
	BLOCKSIZE := 128k
	PAGESIZE := 2048
	DEVICE_DTS_CONFIG := config@hk01
	SOC := ipq8074
	KERNEL_SIZE := 29696k
	NETGEAR_BOARD_ID := RAX120
	NETGEAR_HW_ID := 29765589+0+512+1024+4x4+8x8
	DEVICE_PACKAGES := ipq-wifi-netgear_rax120v2 kmod-spi-gpio \
		kmod-spi-bitbang kmod-gpio-nxp-74hc164 kmod-hwmon-g762
ifneq ($(CONFIG_TARGET_ROOTFS_INITRAMFS),)
	IMAGES += web-ui-factory.img
	IMAGE/web-ui-factory.img := append-image initramfs-uImage.itb | \
		pad-offset $$$$(BLOCKSIZE) 64 | append-uImage-fakehdr filesystem | \
		netgear-dni
endif
	IMAGE/sysupgrade.bin := append-kernel | pad-offset $$$$(BLOCKSIZE) 64 | \
		append-uImage-fakehdr filesystem | sysupgrade-tar kernel=$$$$@ | \
		append-metadata
endef
TARGET_DEVICES += netgear_rax120v2

define Device/netgear_sxk80
	$(call Device/FitImage)
	$(call Device/UbiFit)
	DEVICE_PACKAGES += ipq-wifi-netgear_sxk80
	DEVICE_VENDOR := Netgear
	BLOCKSIZE := 128k
	PAGESIZE := 2048
	DEVICE_DTS_CONFIG := config@hk01
	SOC := ipq8074
	KERNEL_SIZE := 6272k
	NETGEAR_HW_ID := 29766265+0+512+1024+4x4+4x4+4x4
endef

define Device/netgear_sxr80
	$(call Device/netgear_sxk80)
	DEVICE_MODEL := SXR80
	NETGEAR_BOARD_ID := SXR80
endef
TARGET_DEVICES += netgear_sxr80

define Device/netgear_sxs80
	$(call Device/netgear_sxk80)
	DEVICE_MODEL := SXS80
	NETGEAR_BOARD_ID := SXS80
endef
TARGET_DEVICES += netgear_sxs80

define Device/netgear_wax218
	$(call Device/FitImage)
	$(call Device/UbiFit)
	DEVICE_VENDOR := Netgear
	DEVICE_MODEL := WAX218
	DEVICE_DTS_CONFIG := config@hk07
	BLOCKSIZE := 128k
	PAGESIZE := 2048
	SOC := ipq8072
ifneq ($(CONFIG_TARGET_ROOTFS_INITRAMFS),)
	ARTIFACTS := web-ui-factory.fit
	ARTIFACT/web-ui-factory.fit := append-image initramfs-uImage.itb | \
		ubinize-kernel | qsdk-ipq-factory-nand
endif
	DEVICE_PACKAGES := kmod-spi-gpio kmod-spi-bitbang kmod-gpio-nxp-74hc164 \
		ipq-wifi-netgear_wax218
endef
TARGET_DEVICES += netgear_wax218

define Device/netgear_wax620
	$(call Device/FitImage)
	$(call Device/UbiFit)
	DEVICE_VENDOR := Netgear
	DEVICE_MODEL := WAX620
	DEVICE_DTS_CONFIG := config@hk07
	BLOCKSIZE := 128k
	PAGESIZE := 2048
	SOC := ipq8072
	DEVICE_PACKAGES := kmod-spi-gpio kmod-gpio-nxp-74hc164 \
		ipq-wifi-netgear_wax620
endef
TARGET_DEVICES += netgear_wax620

define Device/netgear_wax630
	$(call Device/FitImage)
	$(call Device/UbiFit)
	DEVICE_VENDOR := Netgear
	DEVICE_MODEL := WAX630
	DEVICE_DTS_CONFIG := config@hk01
	BLOCKSIZE := 128k
	PAGESIZE := 2048
	SOC := ipq8074
	IMAGES += ui-factory.tar
	IMAGE/ui-factory.tar := append-ubi | wax6xx-netgear-tar
	DEVICE_PACKAGES := kmod-spi-gpio ipq-wifi-netgear_wax630
endef
TARGET_DEVICES += netgear_wax630

define Device/prpl_haze
	$(call Device/FitImage)
	$(call Device/EmmcImage)
	DEVICE_VENDOR := prpl Foundation
	DEVICE_MODEL := Haze
	DEVICE_DTS_CONFIG := config@hk09
	SOC := ipq8072
	DEVICE_PACKAGES := ath11k-firmware-qcn9074 ipq-wifi-prpl_haze kmod-ath11k-pci \
		mkf2fs f2fsck kmod-fs-f2fs kmod-leds-lp5562
endef
TARGET_DEVICES += prpl_haze

define Device/qnap_301w
	$(call Device/FitImage)
	$(call Device/EmmcImage)
	DEVICE_VENDOR := QNAP
	DEVICE_MODEL := 301w
	DEVICE_DTS_CONFIG := config@hk01
	KERNEL_SIZE := 16384k
	SOC := ipq8072
	DEVICE_PACKAGES := ipq-wifi-qnap_301w
endef
TARGET_DEVICES += qnap_301w

define Device/redmi_ax6
	$(call Device/xiaomi_ax3600)
	DEVICE_VENDOR := Redmi
	DEVICE_MODEL := AX6
	DEVICE_PACKAGES := ipq-wifi-redmi_ax6
endef
TARGET_DEVICES += redmi_ax6

define Device/tplink_x80-5g
	$(call Device/FitImage)
	$(call Device/UbiFit)
	DEVICE_VENDOR := TP-Link
	DEVICE_MODEL := x80-5g
	BLOCKSIZE := 128k
	PAGESIZE := 2048
	DEVICE_DTS_CONFIG := config@hk01.c5
	SOC := ipq8074
	DEVICE_PACKAGES := kmod-hwmon-gpiofan kmod-usb3 ipq-wifi-tplink_x80-5g \
	 	 kmod-usb-serial-option kmod-usb-net-qmi-wwan kmod-usb-serial-qualcomm uqmi\
		 usbutils kmod-usb-storage
<<<<<<< HEAD


=======
>>>>>>> 18ee2002
endef
TARGET_DEVICES += tplink_x80-5g

define Device/spectrum_sax1v1k
	$(call Device/FitImage)
	$(call Device/EmmcImage)
	DEVICE_VENDOR := Spectrum
	DEVICE_MODEL := SAX1V1K
	DEVICE_DTS_CONFIG := config@rt5010w-d187-rev6
	SOC := ipq8072
	IMAGES := sysupgrade.bin
	DEVICE_PACKAGES := ipq-wifi-spectrum_sax1v1k
endef
TARGET_DEVICES += spectrum_sax1v1k

define Device/xiaomi_ax3600
	$(call Device/FitImage)
	$(call Device/UbiFit)
	DEVICE_VENDOR := Xiaomi
	DEVICE_MODEL := AX3600
	BLOCKSIZE := 128k
	PAGESIZE := 2048
	DEVICE_DTS_CONFIG := config@ac04
	SOC := ipq8071
	KERNEL_SIZE := 36608k
	DEVICE_PACKAGES := ipq-wifi-xiaomi_ax3600 kmod-ath10k-ct-smallbuffers ath10k-firmware-qca9887-ct
ifneq ($(CONFIG_TARGET_ROOTFS_INITRAMFS),)
	ARTIFACTS := initramfs-factory.ubi
	ARTIFACT/initramfs-factory.ubi := append-image-stage initramfs-uImage.itb | ubinize-kernel
endif
endef
TARGET_DEVICES += xiaomi_ax3600

define Device/xiaomi_ax9000
	$(call Device/FitImage)
	$(call Device/UbiFit)
	DEVICE_VENDOR := Xiaomi
	DEVICE_MODEL := AX9000
	BLOCKSIZE := 128k
	PAGESIZE := 2048
	DEVICE_DTS_CONFIG := config@hk14
	SOC := ipq8072
	KERNEL_SIZE := 57344k
	DEVICE_PACKAGES := ipq-wifi-xiaomi_ax9000 kmod-ath11k-pci ath11k-firmware-qcn9074 \
		kmod-ath10k-ct ath10k-firmware-qca9887-ct
ifneq ($(CONFIG_TARGET_ROOTFS_INITRAMFS),)
	ARTIFACTS := initramfs-factory.ubi
	ARTIFACT/initramfs-factory.ubi := append-image-stage initramfs-uImage.itb | ubinize-kernel
endif
endef
TARGET_DEVICES += xiaomi_ax9000

define Device/yuncore_ax880
	$(call Device/FitImage)
	$(call Device/UbiFit)
	DEVICE_VENDOR := Yuncore
	DEVICE_MODEL := AX880
	BLOCKSIZE := 128k
	PAGESIZE := 2048
	DEVICE_DTS_CONFIG := config@hk09
	SOC := ipq8072
	DEVICE_PACKAGES := ipq-wifi-yuncore_ax880
	IMAGES += factory.bin
	IMAGE/factory.bin := append-ubi | qsdk-ipq-factory-nand
endef
TARGET_DEVICES += yuncore_ax880

define Device/zbtlink_zbt-z800ax
	$(call Device/FitImage)
	$(call Device/UbiFit)
	DEVICE_VENDOR := Zbtlink
	DEVICE_MODEL := ZBT-Z800AX
	BLOCKSIZE := 128k
	PAGESIZE := 2048
	DEVICE_DTS_CONFIG := config@hk09
	SOC := ipq8072
	DEVICE_PACKAGES := ipq-wifi-zbtlink_zbt-z800ax
	IMAGES += factory.bin
	IMAGE/factory.bin := append-ubi | qsdk-ipq-factory-nand
endef
TARGET_DEVICES += zbtlink_zbt-z800ax

define Device/zte_mf269
	$(call Device/FitImage)
	$(call Device/UbiFit)
	DEVICE_VENDOR := ZTE
	DEVICE_MODEL := MF269
	BLOCKSIZE := 128k
	PAGESIZE := 2048
	DEVICE_DTS_CONFIG := config@ac04
	SOC := ipq8071
	KERNEL_SIZE := 53248k
	DEVICE_PACKAGES := ipq-wifi-zte_mf269
endef
TARGET_DEVICES += zte_mf269

define Device/zyxel_nbg7815
	$(call Device/FitImage)
	$(call Device/EmmcImage)
	DEVICE_VENDOR := ZYXEL
	DEVICE_MODEL := NBG7815
	DEVICE_DTS_CONFIG := config@nbg7815
	SOC := ipq8074
	DEVICE_PACKAGES := ipq-wifi-zyxel_nbg7815 kmod-ath11k-pci \
		kmod-bluetooth kmod-hwmon-tmp103
endef
TARGET_DEVICES += zyxel_nbg7815<|MERGE_RESOLUTION|>--- conflicted
+++ resolved
@@ -344,11 +344,6 @@
 	DEVICE_PACKAGES := kmod-hwmon-gpiofan kmod-usb3 ipq-wifi-tplink_x80-5g \
 	 	 kmod-usb-serial-option kmod-usb-net-qmi-wwan kmod-usb-serial-qualcomm uqmi\
 		 usbutils kmod-usb-storage
-<<<<<<< HEAD
-
-
-=======
->>>>>>> 18ee2002
 endef
 TARGET_DEVICES += tplink_x80-5g
 
