--- conflicted
+++ resolved
@@ -9,18 +9,8 @@
 edgecore,eap102)
 	ucidef_set_led_netdev "wan" "WAN" "green:wanpoe" "wan"
 	;;
-<<<<<<< HEAD
-pangu,l8072v2)
-	ucidef_set_led_netdev "lan" "LAN" "green:lan" "br-lan"
-	ucidef_set_led_netdev "wan" "WAN" "green:wan" "wan"
-	ucidef_set_led_netdev "wlan5g" "WIFI 5GHz" "green:wlan5g" "phy0-ap0"
-	ucidef_set_led_netdev "wlan2g" "WIFI 2.4GHz" "green:wlan2g" "phy1-ap0"
-	ucidef_set_led_default "power" "POWER" "green:pwr" "1"
-	ucidef_set_led_default "system" "SYSTEM" "green:sys" "1"
-=======
 netgear,rax120v2)
 	ucidef_set_led_netdev "aqr" "AQR" "white:aqr" "lan5"
->>>>>>> 73f62d18
 	;;
 netgear,wax218)
 	ucidef_set_led_netdev "lan" "LAN" "blue:lan" "lan"
